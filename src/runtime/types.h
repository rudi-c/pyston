--- conflicted
+++ resolved
@@ -416,13 +416,8 @@
     char* data() { return const_cast<char*>(s.data()); }
     size_t size() { return s.size(); }
 
-<<<<<<< HEAD
     // DEFAULT_CLASS_VAR_SIMPLE doesn't work because of the +1 for the null byte
     void* operator new(size_t size, BoxedClass* cls, size_t nitems) __attribute__((visibility("default"))) {
-        assert(cls->tp_itemsize == sizeof(char));
-        return BoxVar::operator new(size, cls, nitems);
-=======
-    void* operator new(size_t size, size_t ssize) __attribute__((visibility("default"))) {
 #if STAT_ALLOCATIONS
         static StatCounter alloc_str("alloc.str");
         static StatCounter alloc_str1("alloc.str(1)");
@@ -435,43 +430,37 @@
 
         allocsize_str.log(str_cls->tp_basicsize + ssize + 1);
 #endif
-        Box* rtn = static_cast<Box*>(gc_alloc(str_cls->tp_basicsize + ssize + 1, gc::GCKind::PYTHON));
-        rtn->cls = str_cls;
-        return rtn;
->>>>>>> 600208d0
+
+        assert(cls->tp_itemsize == sizeof(char));
+        return BoxVar::operator new(size, cls, nitems);
     }
     void* operator new(size_t size, size_t nitems) __attribute__((visibility("default"))) {
+#if STAT_ALLOCATIONS
+        static StatCounter alloc_str("alloc.str");
+        static StatCounter alloc_str1("alloc.str(1)");
+
+        static StatCounter allocsize_str("allocsize.str");
+
+        if (ssize == 1)
+            alloc_str1.log();
+        else
+            alloc_str.log();
+
+        allocsize_str.log(cls->tp_basicsize + ssize + 1);
+#endif
+
         assert(str_cls->tp_alloc == PystonType_GenericAlloc);
         assert(str_cls->tp_itemsize == 1);
         assert(str_cls->tp_basicsize == sizeof(BoxedString) + 1);
         assert(str_cls->is_pyston_class);
         assert(str_cls->attrs_offset == 0);
 
-<<<<<<< HEAD
         void* mem = gc_alloc(sizeof(BoxedString) + 1 + nitems, gc::GCKind::PYTHON);
         assert(mem);
 
         BoxVar* rtn = static_cast<BoxVar*>(mem);
         rtn->cls = str_cls;
         rtn->ob_size = nitems;
-=======
-    void* operator new(size_t size, BoxedClass* cls, size_t ssize) __attribute__((visibility("default"))) {
-#if STAT_ALLOCATIONS
-        static StatCounter alloc_str("alloc.str");
-        static StatCounter alloc_str1("alloc.str(1)");
-
-        static StatCounter allocsize_str("allocsize.str");
-
-        if (ssize == 1)
-            alloc_str1.log();
-        else
-            alloc_str.log();
-
-        allocsize_str.log(cls->tp_basicsize + ssize + 1);
-#endif
-        Box* rtn = static_cast<Box*>(cls->tp_alloc(cls, ssize + 1));
-        rtn->cls = cls;
->>>>>>> 600208d0
         return rtn;
     }
 
@@ -571,52 +560,7 @@
 
     Box** elts;
 
-<<<<<<< HEAD
     DEFAULT_CLASS_VAR_SIMPLE(tuple_cls, sizeof(Box*));
-=======
-    void* operator new(size_t size, size_t nelts) __attribute__((visibility("default"))) {
-#if STAT_ALLOCATIONS
-        static StatCounter alloc_tuple("alloc.tuple");
-        static StatCounter alloc_tuple0("alloc.tuple(0)");
-
-        static StatCounter allocsize_tuple("allocsize.tuple");
-        static StatCounter allocsize_tuple0("allocsize.tuple(0)");
-
-        if (nelts == 0) {
-            alloc_tuple0.log();
-            allocsize_tuple0.log(_PyObject_VAR_SIZE(tuple_cls, nelts + 1));
-        } else {
-            alloc_tuple.log();
-            allocsize_tuple.log(_PyObject_VAR_SIZE(tuple_cls, nelts + 1));
-        }
-#endif
-
-        Box* rtn = static_cast<Box*>(gc_alloc(_PyObject_VAR_SIZE(tuple_cls, nelts + 1), gc::GCKind::PYTHON));
-        rtn->cls = tuple_cls;
-        return rtn;
-    }
-
-    void* operator new(size_t size, BoxedClass* cls, size_t nelts) __attribute__((visibility("default"))) {
-#if STAT_ALLOCATIONS
-        static StatCounter alloc_tuple("alloc.tuple");
-        static StatCounter alloc_tuple0("alloc.tuple(0)");
-
-        static StatCounter allocsize_tuple("allocsize.tuple");
-        static StatCounter allocsize_tuple0("allocsize.tuple(0)");
-
-        if (nelts == 0) {
-            alloc_tuple0.log();
-            allocsize_tuple0.log(_PyObject_VAR_SIZE(cls, nelts + 1));
-        } else {
-            alloc_tuple.log();
-            allocsize_tuple.log(_PyObject_VAR_SIZE(cls, nelts + 1));
-        }
-#endif
-        Box* rtn = static_cast<Box*>(cls->tp_alloc(cls, nelts));
-        rtn->cls = cls;
-        return rtn;
-    }
->>>>>>> 600208d0
 
     static BoxedTuple* create(int64_t size) { return new (size) BoxedTuple(size); }
     static BoxedTuple* create(int64_t nelts, Box** elts) {
