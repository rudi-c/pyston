// Copyright (c) 2014-2015 Dropbox, Inc.
//
// Licensed under the Apache License, Version 2.0 (the "License");
// you may not use this file except in compliance with the License.
// You may obtain a copy of the License at
//
//    http://www.apache.org/licenses/LICENSE-2.0
//
// Unless required by applicable law or agreed to in writing, software
// distributed under the License is distributed on an "AS IS" BASIS,
// WITHOUT WARRANTIES OR CONDITIONS OF ANY KIND, either express or implied.
// See the License for the specific language governing permissions and
// limitations under the License.

#include <cmath>
#include <cstring>

#include "core/types.h"
#include "runtime/inline/boxing.h"
#include "runtime/objmodel.h"
#include "runtime/types.h"
#include "runtime/util.h"

namespace pyston {

extern "C" PyObject* PyFloat_FromDouble(double d) noexcept {
    return boxFloat(d);
}

extern "C" PyObject* PyFloat_FromString(PyObject* v, char** pend) noexcept {
    Py_FatalError("unimplemented");
}

extern "C" double PyFloat_AsDouble(PyObject* o) noexcept {
    if (o->cls == float_cls)
        return static_cast<BoxedFloat*>(o)->d;
    else if (isSubclass(o->cls, int_cls))
        return static_cast<BoxedInt*>(o)->n;
    Py_FatalError("unimplemented");
    return 0.0;
}

template <typename T> static inline void raiseDivZeroExcIfZero(T var) {
    if (var == 0) {
        raiseExcHelper(ZeroDivisionError, "float division by zero");
    }
}

extern "C" double mod_float_float(double lhs, double rhs) {
    raiseDivZeroExcIfZero(rhs);
    double r = fmod(lhs, rhs);
    // Have to be careful here with signed zeroes:
    if (std::signbit(r) != std::signbit(rhs)) {
        if (r == 0)
            r *= -1;
        else
            r += rhs;
    }
    return r;
}

extern "C" double pow_float_float(double lhs, double rhs) {
    return pow(lhs, rhs);
}

extern "C" double div_float_float(double lhs, double rhs) {
    raiseDivZeroExcIfZero(rhs);
    return lhs / rhs;
}

extern "C" double floordiv_float_float(double lhs, double rhs) {
    raiseDivZeroExcIfZero(rhs);
    return floor(lhs / rhs);
}

extern "C" Box* floatAddFloat(BoxedFloat* lhs, BoxedFloat* rhs) {
    assert(lhs->cls == float_cls);
    assert(rhs->cls == float_cls);
    return boxFloat(lhs->d + rhs->d);
}

extern "C" Box* floatAddInt(BoxedFloat* lhs, BoxedInt* rhs) {
    assert(lhs->cls == float_cls);
    assert(isSubclass(rhs->cls, int_cls));
    return boxFloat(lhs->d + rhs->n);
}

extern "C" Box* floatAdd(BoxedFloat* lhs, Box* rhs) {
    assert(lhs->cls == float_cls);
    if (isSubclass(rhs->cls, int_cls)) {
        return floatAddInt(lhs, static_cast<BoxedInt*>(rhs));
    } else if (rhs->cls == float_cls) {
        return floatAddFloat(lhs, static_cast<BoxedFloat*>(rhs));
    } else if (rhs->cls == long_cls) {
        return boxFloat(lhs->d + PyLong_AsDouble(rhs));
    } else {
        return NotImplemented;
    }
}

extern "C" Box* floatDivFloat(BoxedFloat* lhs, BoxedFloat* rhs) {
    assert(lhs->cls == float_cls);
    assert(rhs->cls == float_cls);
    raiseDivZeroExcIfZero(rhs->d);
    return boxFloat(lhs->d / rhs->d);
}

extern "C" Box* floatDivInt(BoxedFloat* lhs, BoxedInt* rhs) {
    assert(lhs->cls == float_cls);
    assert(isSubclass(rhs->cls, int_cls));
    raiseDivZeroExcIfZero(rhs->n);
    return boxFloat(lhs->d / rhs->n);
}

extern "C" Box* floatDiv(BoxedFloat* lhs, Box* rhs) {
    assert(lhs->cls == float_cls);
    if (isSubclass(rhs->cls, int_cls)) {
        return floatDivInt(lhs, static_cast<BoxedInt*>(rhs));
    } else if (rhs->cls == float_cls) {
        return floatDivFloat(lhs, static_cast<BoxedFloat*>(rhs));
    } else if (rhs->cls == long_cls) {
        return boxFloat(lhs->d / PyLong_AsDouble(rhs));
    } else {
        return NotImplemented;
    }
}

extern "C" Box* floatTruediv(BoxedFloat* lhs, Box* rhs) {
    assert(lhs->cls == float_cls);
    if (isSubclass(rhs->cls, int_cls)) {
        return floatDivInt(lhs, static_cast<BoxedInt*>(rhs));
    } else if (rhs->cls == float_cls) {
        return floatDivFloat(lhs, static_cast<BoxedFloat*>(rhs));
    } else if (rhs->cls == long_cls) {
        return boxFloat(lhs->d / PyLong_AsDouble(rhs));
    } else {
        return NotImplemented;
    }
}

extern "C" Box* floatRDivFloat(BoxedFloat* lhs, BoxedFloat* rhs) {
    assert(lhs->cls == float_cls);
    assert(rhs->cls == float_cls);
    raiseDivZeroExcIfZero(lhs->d);
    return boxFloat(rhs->d / lhs->d);
}

extern "C" Box* floatRDivInt(BoxedFloat* lhs, BoxedInt* rhs) {
    assert(lhs->cls == float_cls);
    assert(isSubclass(rhs->cls, int_cls));
    raiseDivZeroExcIfZero(lhs->d);
    return boxFloat(rhs->n / lhs->d);
}

extern "C" Box* floatRDiv(BoxedFloat* lhs, Box* rhs) {
    assert(lhs->cls == float_cls);
    if (isSubclass(rhs->cls, int_cls)) {
        return floatRDivInt(lhs, static_cast<BoxedInt*>(rhs));
    } else if (rhs->cls == float_cls) {
        return floatRDivFloat(lhs, static_cast<BoxedFloat*>(rhs));
    } else if (rhs->cls == long_cls) {
        return boxFloat(PyLong_AsDouble(rhs) / lhs->d);
    } else {
        return NotImplemented;
    }
}

extern "C" Box* floatFloorDivFloat(BoxedFloat* lhs, BoxedFloat* rhs) {
    assert(lhs->cls == float_cls);
    assert(rhs->cls == float_cls);
    raiseDivZeroExcIfZero(rhs->d);
    return boxFloat(floor(lhs->d / rhs->d));
}

extern "C" Box* floatFloorDivInt(BoxedFloat* lhs, BoxedInt* rhs) {
    assert(lhs->cls == float_cls);
    assert(isSubclass(rhs->cls, int_cls));
    raiseDivZeroExcIfZero(rhs->n);
    return boxFloat(floor(lhs->d / rhs->n));
}

extern "C" Box* floatFloorDiv(BoxedFloat* lhs, Box* rhs) {
    assert(lhs->cls == float_cls);
    if (isSubclass(rhs->cls, int_cls)) {
        return floatFloorDivInt(lhs, static_cast<BoxedInt*>(rhs));
    } else if (rhs->cls == float_cls) {
        return floatFloorDivFloat(lhs, static_cast<BoxedFloat*>(rhs));
    } else {
        return NotImplemented;
    }
}

extern "C" Box* floatEqFloat(BoxedFloat* lhs, BoxedFloat* rhs) {
    assert(lhs->cls == float_cls);
    assert(rhs->cls == float_cls);
    return boxBool(lhs->d == rhs->d);
}

extern "C" Box* floatEqInt(BoxedFloat* lhs, BoxedInt* rhs) {
    assert(lhs->cls == float_cls);
    assert(isSubclass(rhs->cls, int_cls));
    return boxBool(lhs->d == rhs->n);
}

extern "C" Box* floatEq(BoxedFloat* lhs, Box* rhs) {
    assert(lhs->cls == float_cls);
    if (isSubclass(rhs->cls, int_cls)) {
        return floatEqInt(lhs, static_cast<BoxedInt*>(rhs));
    } else if (rhs->cls == float_cls) {
        return floatEqFloat(lhs, static_cast<BoxedFloat*>(rhs));
    } else if (rhs->cls == long_cls) {
        return boxBool(lhs->d == PyLong_AsDouble(rhs));
    } else {
        return NotImplemented;
    }
}

extern "C" Box* floatNeFloat(BoxedFloat* lhs, BoxedFloat* rhs) {
    assert(lhs->cls == float_cls);
    assert(rhs->cls == float_cls);
    return boxBool(lhs->d != rhs->d);
}

extern "C" Box* floatNeInt(BoxedFloat* lhs, BoxedInt* rhs) {
    assert(lhs->cls == float_cls);
    assert(isSubclass(rhs->cls, int_cls));
    return boxBool(lhs->d != rhs->n);
}

extern "C" Box* floatNe(BoxedFloat* lhs, Box* rhs) {
    assert(lhs->cls == float_cls);
    if (isSubclass(rhs->cls, int_cls)) {
        return floatNeInt(lhs, static_cast<BoxedInt*>(rhs));
    } else if (rhs->cls == float_cls) {
        return floatNeFloat(lhs, static_cast<BoxedFloat*>(rhs));
    } else if (rhs->cls == long_cls) {
        return boxBool(lhs->d != PyLong_AsDouble(rhs));
    } else {
        return NotImplemented;
    }
}

extern "C" Box* floatLtFloat(BoxedFloat* lhs, BoxedFloat* rhs) {
    assert(lhs->cls == float_cls);
    assert(rhs->cls == float_cls);
    return boxBool(lhs->d < rhs->d);
}

extern "C" Box* floatLtInt(BoxedFloat* lhs, BoxedInt* rhs) {
    assert(lhs->cls == float_cls);
    assert(isSubclass(rhs->cls, int_cls));
    return boxBool(lhs->d < rhs->n);
}

extern "C" Box* floatLt(BoxedFloat* lhs, Box* rhs) {
    assert(lhs->cls == float_cls);
    if (isSubclass(rhs->cls, int_cls)) {
        return floatLtInt(lhs, static_cast<BoxedInt*>(rhs));
    } else if (rhs->cls == float_cls) {
        return floatLtFloat(lhs, static_cast<BoxedFloat*>(rhs));
    } else if (rhs->cls == long_cls) {
        return boxBool(lhs->d < PyLong_AsDouble(rhs));
    } else {
        return NotImplemented;
    }
}

extern "C" Box* floatLeFloat(BoxedFloat* lhs, BoxedFloat* rhs) {
    assert(lhs->cls == float_cls);
    assert(rhs->cls == float_cls);
    return boxBool(lhs->d <= rhs->d);
}

extern "C" Box* floatLeInt(BoxedFloat* lhs, BoxedInt* rhs) {
    assert(lhs->cls == float_cls);
    assert(isSubclass(rhs->cls, int_cls));
    return boxBool(lhs->d <= rhs->n);
}

extern "C" Box* floatLe(BoxedFloat* lhs, Box* rhs) {
    assert(lhs->cls == float_cls);
    if (isSubclass(rhs->cls, int_cls)) {
        return floatLeInt(lhs, static_cast<BoxedInt*>(rhs));
    } else if (rhs->cls == float_cls) {
        return floatLeFloat(lhs, static_cast<BoxedFloat*>(rhs));
    } else if (rhs->cls == long_cls) {
        return boxBool(lhs->d <= PyLong_AsDouble(rhs));
    } else {
        return NotImplemented;
    }
}

extern "C" Box* floatGtFloat(BoxedFloat* lhs, BoxedFloat* rhs) {
    assert(lhs->cls == float_cls);
    assert(rhs->cls == float_cls);
    return boxBool(lhs->d > rhs->d);
}

extern "C" Box* floatGtInt(BoxedFloat* lhs, BoxedInt* rhs) {
    assert(lhs->cls == float_cls);
    assert(isSubclass(rhs->cls, int_cls));
    return boxBool(lhs->d > rhs->n);
}

extern "C" Box* floatGt(BoxedFloat* lhs, Box* rhs) {
    assert(lhs->cls == float_cls);
    if (isSubclass(rhs->cls, int_cls)) {
        return floatGtInt(lhs, static_cast<BoxedInt*>(rhs));
    } else if (rhs->cls == float_cls) {
        return floatGtFloat(lhs, static_cast<BoxedFloat*>(rhs));
    } else if (rhs->cls == long_cls) {
        return boxBool(lhs->d > PyLong_AsDouble(rhs));
    } else {
        return NotImplemented;
    }
}

extern "C" Box* floatGeFloat(BoxedFloat* lhs, BoxedFloat* rhs) {
    assert(lhs->cls == float_cls);
    assert(rhs->cls == float_cls);
    return boxBool(lhs->d >= rhs->d);
}

extern "C" Box* floatGeInt(BoxedFloat* lhs, BoxedInt* rhs) {
    assert(lhs->cls == float_cls);
    assert(isSubclass(rhs->cls, int_cls));
    return boxBool(lhs->d >= rhs->n);
}

extern "C" Box* floatGe(BoxedFloat* lhs, Box* rhs) {
    assert(lhs->cls == float_cls);
    if (isSubclass(rhs->cls, int_cls)) {
        return floatGeInt(lhs, static_cast<BoxedInt*>(rhs));
    } else if (rhs->cls == float_cls) {
        return floatGeFloat(lhs, static_cast<BoxedFloat*>(rhs));
    } else if (rhs->cls == long_cls) {
        return boxBool(lhs->d >= PyLong_AsDouble(rhs));
    } else {
        return NotImplemented;
    }
}

extern "C" Box* floatModFloat(BoxedFloat* lhs, BoxedFloat* rhs) {
    assert(lhs->cls == float_cls);
    assert(rhs->cls == float_cls);
    return boxFloat(mod_float_float(lhs->d, rhs->d));
}

extern "C" Box* floatModInt(BoxedFloat* lhs, BoxedInt* rhs) {
    assert(lhs->cls == float_cls);
    assert(isSubclass(rhs->cls, int_cls));
    return boxFloat(mod_float_float(lhs->d, rhs->n));
}

extern "C" Box* floatMod(BoxedFloat* lhs, Box* rhs) {
    assert(lhs->cls == float_cls);
    if (isSubclass(rhs->cls, int_cls)) {
        return floatModInt(lhs, static_cast<BoxedInt*>(rhs));
    } else if (rhs->cls == float_cls) {
        return floatModFloat(lhs, static_cast<BoxedFloat*>(rhs));
    } else if (rhs->cls == long_cls) {
        return boxFloat(mod_float_float(lhs->d, PyLong_AsDouble(rhs)));
    } else {
        return NotImplemented;
    }
}

extern "C" Box* floatRModFloat(BoxedFloat* lhs, BoxedFloat* rhs) {
    assert(lhs->cls == float_cls);
    assert(rhs->cls == float_cls);
    return boxFloat(mod_float_float(rhs->d, lhs->d));
}

extern "C" Box* floatRModInt(BoxedFloat* lhs, BoxedInt* rhs) {
    assert(lhs->cls == float_cls);
    assert(isSubclass(rhs->cls, int_cls));
    return boxFloat(mod_float_float(rhs->n, lhs->d));
}

extern "C" Box* floatRMod(BoxedFloat* lhs, Box* rhs) {
    assert(lhs->cls == float_cls);
    if (isSubclass(rhs->cls, int_cls)) {
        return floatRModInt(lhs, static_cast<BoxedInt*>(rhs));
    } else if (rhs->cls == float_cls) {
        return floatRModFloat(lhs, static_cast<BoxedFloat*>(rhs));
    } else if (rhs->cls == long_cls) {
        return boxFloat(mod_float_float(PyLong_AsDouble(rhs), lhs->d));
    } else {
        return NotImplemented;
    }
}

extern "C" Box* floatPowFloat(BoxedFloat* lhs, BoxedFloat* rhs, Box* mod = None) {
    assert(lhs->cls == float_cls);
    assert(rhs->cls == float_cls);
    if (mod != None)
        raiseExcHelper(TypeError, "pow() 3rd argument not allowed unless all arguments are integers");
    return boxFloat(pow(lhs->d, rhs->d));
}

extern "C" Box* floatPowInt(BoxedFloat* lhs, BoxedInt* rhs, Box* mod = None) {
    assert(lhs->cls == float_cls);
    assert(isSubclass(rhs->cls, int_cls));
    if (mod != None)
        raiseExcHelper(TypeError, "pow() 3rd argument not allowed unless all arguments are integers");
    return boxFloat(pow(lhs->d, rhs->n));
}

extern "C" Box* floatPow(BoxedFloat* lhs, Box* rhs, Box* mod) {
    assert(lhs->cls == float_cls);
    if (mod != None)
        raiseExcHelper(TypeError, "pow() 3rd argument not allowed unless all arguments are integers");

    if (isSubclass(rhs->cls, int_cls)) {
        return floatPowInt(lhs, static_cast<BoxedInt*>(rhs));
    } else if (rhs->cls == float_cls) {
        return floatPowFloat(lhs, static_cast<BoxedFloat*>(rhs));
    } else if (rhs->cls == long_cls) {
        return boxFloat(pow(lhs->d, PyLong_AsDouble(rhs)));
    } else {
        return NotImplemented;
    }
}

extern "C" Box* floatMulFloat(BoxedFloat* lhs, BoxedFloat* rhs) {
    assert(lhs->cls == float_cls);
    assert(rhs->cls == float_cls);
    return boxFloat(lhs->d * rhs->d);
}

extern "C" Box* floatMulInt(BoxedFloat* lhs, BoxedInt* rhs) {
    assert(lhs->cls == float_cls);
    assert(isSubclass(rhs->cls, int_cls));
    return boxFloat(lhs->d * rhs->n);
}

extern "C" Box* floatMul(BoxedFloat* lhs, Box* rhs) {
    assert(lhs->cls == float_cls);
    if (isSubclass(rhs->cls, int_cls)) {
        return floatMulInt(lhs, static_cast<BoxedInt*>(rhs));
    } else if (rhs->cls == float_cls) {
        return floatMulFloat(lhs, static_cast<BoxedFloat*>(rhs));
    } else if (rhs->cls == long_cls) {
        return boxFloat(lhs->d * PyLong_AsDouble(rhs));
    } else {
        return NotImplemented;
    }
}

extern "C" Box* floatSubFloat(BoxedFloat* lhs, BoxedFloat* rhs) {
    assert(lhs->cls == float_cls);
    assert(rhs->cls == float_cls);
    return boxFloat(lhs->d - rhs->d);
}

extern "C" Box* floatSubInt(BoxedFloat* lhs, BoxedInt* rhs) {
    assert(lhs->cls == float_cls);
    assert(isSubclass(rhs->cls, int_cls));
    return boxFloat(lhs->d - rhs->n);
}

extern "C" Box* floatSub(BoxedFloat* lhs, Box* rhs) {
    assert(lhs->cls == float_cls);
    if (isSubclass(rhs->cls, int_cls)) {
        return floatSubInt(lhs, static_cast<BoxedInt*>(rhs));
    } else if (rhs->cls == float_cls) {
        return floatSubFloat(lhs, static_cast<BoxedFloat*>(rhs));
    } else if (rhs->cls == long_cls) {
        return boxFloat(lhs->d - PyLong_AsDouble(rhs));
    } else {
        return NotImplemented;
    }
}

extern "C" Box* floatRSubFloat(BoxedFloat* lhs, BoxedFloat* rhs) {
    assert(lhs->cls == float_cls);
    assert(rhs->cls == float_cls);
    return boxFloat(rhs->d - lhs->d);
}

extern "C" Box* floatRSubInt(BoxedFloat* lhs, BoxedInt* rhs) {
    assert(lhs->cls == float_cls);
    assert(isSubclass(rhs->cls, int_cls));
    return boxFloat(rhs->n - lhs->d);
}

extern "C" Box* floatRSub(BoxedFloat* lhs, Box* rhs) {
    assert(lhs->cls == float_cls);
    if (isSubclass(rhs->cls, int_cls)) {
        return floatRSubInt(lhs, static_cast<BoxedInt*>(rhs));
    } else if (rhs->cls == float_cls) {
        return floatRSubFloat(lhs, static_cast<BoxedFloat*>(rhs));
    } else if (rhs->cls == long_cls) {
        return boxFloat(PyLong_AsDouble(rhs) - lhs->d);
    } else {
        return NotImplemented;
    }
}

Box* floatNeg(BoxedFloat* self) {
    assert(self->cls == float_cls);
    return boxFloat(-self->d);
}

bool floatNonzeroUnboxed(BoxedFloat* self) {
    assert(self->cls == float_cls);
    return self->d != 0.0;
}

Box* floatNonzero(BoxedFloat* self) {
    return boxBool(floatNonzeroUnboxed(self));
}

std::string floatFmt(double x, int precision, char code) {
    char fmt[5] = "%.*g";
    fmt[3] = code;

    if (isnan(x)) {
        return "nan";
    }
    if (isinf(x)) {
        if (x > 0)
            return "inf";
        return "-inf";
    }

    char buf[40];
    int n = snprintf(buf, 40, fmt, precision, x);

    int dot = -1;
    int exp = -1;
    int first = -1;
    for (int i = 0; i < n; i++) {
        char c = buf[i];
        if (c == '.') {
            dot = i;
        } else if (c == 'e') {
            exp = i;
        } else if (first == -1 && c >= '0' && c <= '9') {
            first = i;
        }
    }

    if (dot == -1 && exp == -1) {
        if (n == precision) {
            memmove(buf + first + 2, buf + first + 1, (n - first - 1));
            buf[first + 1] = '.';
            exp = n + 1;
            int exp_digs = snprintf(buf + n + 1, 5, "e%+.02d", (n - first - 1));
            n += exp_digs + 1;
            dot = 1;
        } else {
            buf[n] = '.';
            buf[n + 1] = '0';
            n += 2;

            return std::string(buf, n);
        }
    }

    if (exp != -1 && dot == -1) {
        return std::string(buf, n);
    }

    assert(dot != -1);

    int start, end;
    if (exp) {
        start = exp - 1;
        end = dot;
    } else {
        start = n - 1;
        end = dot + 2;
    }
    for (int i = start; i >= end; i--) {
        if (buf[i] == '0') {
            memmove(buf + i, buf + i + 1, n - i - 1);
            n--;
        } else if (buf[i] == '.') {
            memmove(buf + i, buf + i + 1, n - i - 1);
            n--;
            break;
        } else {
            break;
        }
    }
    return std::string(buf, n);
}

BoxedFloat* _floatNew(Box* a) {
    // FIXME CPython uses PyUnicode_EncodeDecimal:
    a = coerceUnicodeToStr(a);

    if (a->cls == float_cls) {
        return static_cast<BoxedFloat*>(a);
    } else if (isSubclass(a->cls, float_cls)) {
        return new BoxedFloat(static_cast<BoxedFloat*>(a)->d);
    } else if (isSubclass(a->cls, int_cls)) {
        return new BoxedFloat(static_cast<BoxedInt*>(a)->n);
    } else if (a->cls == str_cls) {
        const std::string& s = static_cast<BoxedString*>(a)->s;
        if (s == "nan")
            return new BoxedFloat(NAN);
        if (s == "-nan")
            return new BoxedFloat(-NAN);
        if (s == "inf")
            return new BoxedFloat(INFINITY);
        if (s == "-inf")
            return new BoxedFloat(-INFINITY);

        // TODO this should just use CPython's implementation:
        char* endptr;
        const char* startptr = s.c_str();
        double r = strtod(startptr, &endptr);
        if (endptr != startptr + s.size())
            raiseExcHelper(ValueError, "could not convert string to float: %s", s.c_str());
        return new BoxedFloat(r);
    } else {
        static const std::string float_str("__float__");
        Box* r = callattr(a, &float_str, CallattrFlags({.cls_only = true, .null_on_nonexistent = true }),
                          ArgPassSpec(0), NULL, NULL, NULL, NULL, NULL);

        if (!r) {
            fprintf(stderr, "TypeError: float() argument must be a string or a number, not '%s'\n", getTypeName(a));
            raiseExcHelper(TypeError, "");
        }

        if (!isSubclass(r->cls, float_cls)) {
            raiseExcHelper(TypeError, "__float__ returned non-float (type %s)", r->cls->tp_name);
        }
        return static_cast<BoxedFloat*>(r);
    }
}

Box* floatNew(BoxedClass* _cls, Box* a) {
    if (!isSubclass(_cls->cls, type_cls))
        raiseExcHelper(TypeError, "float.__new__(X): X is not a type object (%s)", getTypeName(_cls));

    BoxedClass* cls = static_cast<BoxedClass*>(_cls);
    if (!isSubclass(cls, float_cls))
        raiseExcHelper(TypeError, "float.__new__(%s): %s is not a subtype of float", getNameOfClass(cls),
                       getNameOfClass(cls));


    if (cls == float_cls)
        return _floatNew(a);

    BoxedFloat* f = _floatNew(a);

    return new (cls) BoxedFloat(f->d);
}

Box* floatStr(BoxedFloat* self) {
    if (!isSubclass(self->cls, float_cls))
        raiseExcHelper(TypeError, "descriptor '__str__' requires a 'float' object but received a '%s'",
                       getTypeName(self));

    return boxString(floatFmt(self->d, 12, 'g'));
}

Box* floatRepr(BoxedFloat* self) {
    assert(self->cls == float_cls);
    return boxString(floatFmt(self->d, 16, 'g'));
}

Box* floatTrunc(BoxedFloat* self) {
    if (!isSubclass(self->cls, float_cls))
        raiseExcHelper(TypeError, "descriptor '__trunc__' requires a 'float' object but received a '%s'",
                       getTypeName(self));

    double wholepart; /* integral portion of x, rounded toward 0 */

    (void)modf(self->d, &wholepart);
    /* Try to get out cheap if this fits in a Python int.  The attempt
     * to cast to long must be protected, as C doesn't define what
     * happens if the double is too big to fit in a long.  Some rare
     * systems raise an exception then (RISCOS was mentioned as one,
     * and someone using a non-default option on Sun also bumped into
     * that).  Note that checking for <= LONG_MAX is unsafe: if a long
     * has more bits of precision than a double, casting LONG_MAX to
     * double may yield an approximation, and if that's rounded up,
     * then, e.g., wholepart=LONG_MAX+1 would yield true from the C
     * expression wholepart<=LONG_MAX, despite that wholepart is
     * actually greater than LONG_MAX.  However, assuming a two's complement
     * machine with no trap representation, LONG_MIN will be a power of 2 (and
     * hence exactly representable as a double), and LONG_MAX = -1-LONG_MIN, so
     * the comparisons with (double)LONG_MIN below should be safe.
     */
    if ((double)LONG_MIN <= wholepart && wholepart < -(double)LONG_MIN) {
        const long aslong = (long)wholepart;
        return PyInt_FromLong(aslong);
    }
    return PyLong_FromDouble(wholepart);
}

extern "C" void printFloat(double d) {
    std::string s = floatFmt(d, 12, 'g');
    printf("%s", s.c_str());
}

static void _addFunc(const char* name, ConcreteCompilerType* rtn_type, void* float_func, void* int_func,
                     void* boxed_func) {
    std::vector<ConcreteCompilerType*> v_ff, v_fi, v_fu;
    v_ff.push_back(BOXED_FLOAT);
    v_ff.push_back(BOXED_FLOAT);
    v_fi.push_back(BOXED_FLOAT);
    v_fi.push_back(BOXED_INT);
    v_fu.push_back(BOXED_FLOAT);
    v_fu.push_back(UNKNOWN);

    CLFunction* cl = createRTFunction(2, 0, false, false);
    addRTFunction(cl, float_func, rtn_type, v_ff);
    addRTFunction(cl, int_func, rtn_type, v_fi);
    addRTFunction(cl, boxed_func, UNKNOWN, v_fu);
    float_cls->giveAttr(name, new BoxedFunction(cl));
}

static void _addFuncPow(const char* name, ConcreteCompilerType* rtn_type, void* float_func, void* int_func,
                        void* boxed_func) {
    std::vector<ConcreteCompilerType*> v_ffu{ BOXED_FLOAT, BOXED_FLOAT, UNKNOWN };
    std::vector<ConcreteCompilerType*> v_fiu{ BOXED_FLOAT, BOXED_INT, UNKNOWN };
    std::vector<ConcreteCompilerType*> v_fuu{ BOXED_FLOAT, UNKNOWN, UNKNOWN };

    CLFunction* cl = createRTFunction(3, 1, false, false);
    addRTFunction(cl, float_func, rtn_type, v_ffu);
    addRTFunction(cl, int_func, rtn_type, v_fiu);
    addRTFunction(cl, boxed_func, UNKNOWN, v_fuu);
    float_cls->giveAttr(name, new BoxedFunction(cl, { None }));
}

<<<<<<< HEAD
static Box* floatFloat(Box* b, void*) {
    if (b->cls == float_cls) {
        return b;
    } else {
        assert(PyFloat_Check(b));
        return boxFloat(static_cast<BoxedFloat*>(b)->d);
    }
}

static Box* float0(Box*, void*) {
    return boxFloat(0.0);
}

=======
// __getformat__
// ported pretty directly from cpython Objects/floatobject.c

typedef enum { unknown_format, ieee_big_endian_format, ieee_little_endian_format } float_format_type;

static float_format_type double_format, float_format;
static float_format_type detected_double_format, detected_float_format;

static void floatFormatInit() {
    /* We attempt to determine if this machine is using IEEE
       floating point formats by peering at the bits of some
       carefully chosen values.  If it looks like we are on an
       IEEE platform, the float packing/unpacking routines can
       just copy bits, if not they resort to arithmetic & shifts
       and masks.  The shifts & masks approach works on all finite
       values, but what happens to infinities, NaNs and signed
       zeroes on packing is an accident, and attempting to unpack
       a NaN or an infinity will raise an exception.

       Note that if we're on some whacked-out platform which uses
       IEEE formats but isn't strictly little-endian or big-
       endian, we will fall back to the portable shifts & masks
       method. */

    if (sizeof(double) == 8) {
        double x = 9006104071832581.0;
        if (memcmp(&x, "\x43\x3f\xff\x01\x02\x03\x04\x05", 8) == 0)
            detected_double_format = ieee_big_endian_format;
        else if (memcmp(&x, "\x05\x04\x03\x02\x01\xff\x3f\x43", 8) == 0)
            detected_double_format = ieee_little_endian_format;
        else
            detected_double_format = unknown_format;
    } else {
        detected_double_format = unknown_format;
    }

    if (sizeof(float) == 4) {
        float y = 16711938.0;
        if (memcmp(&y, "\x4b\x7f\x01\x02", 4) == 0)
            detected_float_format = ieee_big_endian_format;
        else if (memcmp(&y, "\x02\x01\x7f\x4b", 4) == 0)
            detected_float_format = ieee_little_endian_format;
        else
            detected_float_format = unknown_format;
    } else {
        detected_float_format = unknown_format;
    }

    double_format = detected_double_format;
    float_format = detected_float_format;
}

// ported pretty directly from cpython
Box* floatGetFormat(BoxedClass* v, Box* arg) {
    char* s;
    float_format_type r;

    if (!PyString_Check(arg)) {
        raiseExcHelper(TypeError, "__getformat__() argument must be string, not %s", arg->cls->tp_name);
    }
    s = PyString_AS_STRING(arg);
    if (strcmp(s, "double") == 0) {
        r = double_format;
    } else if (strcmp(s, "float") == 0) {
        r = float_format;
    } else {
        raiseExcHelper(ValueError, "__getformat__() argument 1 must be "
                                   "'double' or 'float'");
    }

    switch (r) {
        case unknown_format:
            return boxString("unknown");
        case ieee_little_endian_format:
            return boxString("IEEE, little-endian");
        case ieee_big_endian_format:
            return boxString("IEEE, big-endian");
        default:
            RELEASE_ASSERT(false, "insane float_format or double_format");
            return NULL;
    }
}

const char* floatGetFormatDoc = "float.__getformat__(typestr) -> string\n"
                                "\n"
                                "You probably don't want to use this function.  It exists mainly to be\n"
                                "used in Python's test suite.\n"
                                "\n"
                                "typestr must be 'double' or 'float'.  This function returns whichever of\n"
                                "'unknown', 'IEEE, big-endian' or 'IEEE, little-endian' best describes the\n"
                                "format of floating point numbers used by the C type named by typestr.";

>>>>>>> 3f5107d1
void setupFloat() {
    _addFunc("__add__", BOXED_FLOAT, (void*)floatAddFloat, (void*)floatAddInt, (void*)floatAdd);
    float_cls->giveAttr("__radd__", float_cls->getattr("__add__"));

    _addFunc("__div__", BOXED_FLOAT, (void*)floatDivFloat, (void*)floatDivInt, (void*)floatDiv);
    _addFunc("__rdiv__", BOXED_FLOAT, (void*)floatRDivFloat, (void*)floatRDivInt, (void*)floatRDiv);
    _addFunc("__floordiv__", BOXED_FLOAT, (void*)floatFloorDivFloat, (void*)floatFloorDivInt, (void*)floatFloorDiv);
    _addFunc("__truediv__", BOXED_FLOAT, (void*)floatDivFloat, (void*)floatDivInt, (void*)floatTruediv);

    _addFunc("__eq__", BOXED_BOOL, (void*)floatEqFloat, (void*)floatEqInt, (void*)floatEq);
    _addFunc("__ge__", BOXED_BOOL, (void*)floatGeFloat, (void*)floatGeInt, (void*)floatGe);
    _addFunc("__gt__", BOXED_BOOL, (void*)floatGtFloat, (void*)floatGtInt, (void*)floatGt);
    _addFunc("__le__", BOXED_BOOL, (void*)floatLeFloat, (void*)floatLeInt, (void*)floatLe);
    _addFunc("__lt__", BOXED_BOOL, (void*)floatLtFloat, (void*)floatLtInt, (void*)floatLt);
    _addFunc("__ne__", BOXED_BOOL, (void*)floatNeFloat, (void*)floatNeInt, (void*)floatNe);

    _addFunc("__mod__", BOXED_FLOAT, (void*)floatModFloat, (void*)floatModInt, (void*)floatMod);
    _addFunc("__rmod__", BOXED_FLOAT, (void*)floatRModFloat, (void*)floatRModInt, (void*)floatRMod);
    _addFunc("__mul__", BOXED_FLOAT, (void*)floatMulFloat, (void*)floatMulInt, (void*)floatMul);
    float_cls->giveAttr("__rmul__", float_cls->getattr("__mul__"));

    _addFuncPow("__pow__", BOXED_FLOAT, (void*)floatPowFloat, (void*)floatPowInt, (void*)floatPow);
    _addFunc("__sub__", BOXED_FLOAT, (void*)floatSubFloat, (void*)floatSubInt, (void*)floatSub);
    _addFunc("__rsub__", BOXED_FLOAT, (void*)floatRSubFloat, (void*)floatRSubInt, (void*)floatRSub);

    float_cls->giveAttr(
        "__new__", new BoxedFunction(boxRTFunction((void*)floatNew, UNKNOWN, 2, 1, false, false), { boxFloat(0.0) }));

    float_cls->giveAttr("__neg__", new BoxedFunction(boxRTFunction((void*)floatNeg, BOXED_FLOAT, 1)));

    CLFunction* nonzero = boxRTFunction((void*)floatNonzeroUnboxed, BOOL, 1);
    addRTFunction(nonzero, (void*)floatNonzero, UNKNOWN);
    float_cls->giveAttr("__nonzero__", new BoxedFunction(nonzero));

    // float_cls->giveAttr("__nonzero__", new BoxedFunction(boxRTFunction((void*)floatNonzero, NULL, 1)));
    float_cls->giveAttr("__str__", new BoxedFunction(boxRTFunction((void*)floatStr, STR, 1)));
    float_cls->giveAttr("__repr__", new BoxedFunction(boxRTFunction((void*)floatRepr, STR, 1)));

    float_cls->giveAttr("__trunc__", new BoxedFunction(boxRTFunction((void*)floatTrunc, BOXED_INT, 1)));

<<<<<<< HEAD
    float_cls->giveAttr("real", new (pyston_getset_cls) BoxedGetsetDescriptor(floatFloat, NULL, NULL));
    float_cls->giveAttr("imag", new (pyston_getset_cls) BoxedGetsetDescriptor(float0, NULL, NULL));
    float_cls->giveAttr("conjugate", new BoxedFunction(boxRTFunction((void*)floatFloat, BOXED_FLOAT, 1)));
=======
    float_cls->giveAttr("__getformat__",
                        new BoxedClassmethod(new BoxedBuiltinFunctionOrMethod(
                            boxRTFunction((void*)floatGetFormat, STR, 2), "__getformat__", floatGetFormatDoc)));
>>>>>>> 3f5107d1

    float_cls->freeze();

    floatFormatInit();
}

void teardownFloat() {
}
}<|MERGE_RESOLUTION|>--- conflicted
+++ resolved
@@ -728,7 +728,6 @@
     float_cls->giveAttr(name, new BoxedFunction(cl, { None }));
 }
 
-<<<<<<< HEAD
 static Box* floatFloat(Box* b, void*) {
     if (b->cls == float_cls) {
         return b;
@@ -742,7 +741,6 @@
     return boxFloat(0.0);
 }
 
-=======
 // __getformat__
 // ported pretty directly from cpython Objects/floatobject.c
 
@@ -835,7 +833,6 @@
                                 "'unknown', 'IEEE, big-endian' or 'IEEE, little-endian' best describes the\n"
                                 "format of floating point numbers used by the C type named by typestr.";
 
->>>>>>> 3f5107d1
 void setupFloat() {
     _addFunc("__add__", BOXED_FLOAT, (void*)floatAddFloat, (void*)floatAddInt, (void*)floatAdd);
     float_cls->giveAttr("__radd__", float_cls->getattr("__add__"));
@@ -876,15 +873,13 @@
 
     float_cls->giveAttr("__trunc__", new BoxedFunction(boxRTFunction((void*)floatTrunc, BOXED_INT, 1)));
 
-<<<<<<< HEAD
     float_cls->giveAttr("real", new (pyston_getset_cls) BoxedGetsetDescriptor(floatFloat, NULL, NULL));
     float_cls->giveAttr("imag", new (pyston_getset_cls) BoxedGetsetDescriptor(float0, NULL, NULL));
     float_cls->giveAttr("conjugate", new BoxedFunction(boxRTFunction((void*)floatFloat, BOXED_FLOAT, 1)));
-=======
+
     float_cls->giveAttr("__getformat__",
                         new BoxedClassmethod(new BoxedBuiltinFunctionOrMethod(
                             boxRTFunction((void*)floatGetFormat, STR, 2), "__getformat__", floatGetFormatDoc)));
->>>>>>> 3f5107d1
 
     float_cls->freeze();
 
