--- conflicted
+++ resolved
@@ -1745,14 +1745,8 @@
 
     if (func == NULL) {
         ASSERT(isUserDefined(obj->cls) || obj->cls == classobj_cls || obj->cls == type_cls
-<<<<<<< HEAD
-                   || isSubclass(obj->cls, Exception),
+                   || isSubclass(obj->cls, Exception) || obj->cls == file_cls,
                "%s.__nonzero__", getTypeName(obj)->c_str()); // TODO
-=======
-                   || isSubclass(obj->cls, Exception) || obj->cls == file_cls,
-               "%s.__nonzero__",
-               getTypeName(obj)->c_str()); // TODO
->>>>>>> 325dbfeb
         return true;
     }
 
@@ -2312,18 +2306,8 @@
     assert(kw_val);
 
     bool found = false;
-<<<<<<< HEAD
     for (int j = 0; j < param_names.args.size(); j++) {
-        if (param_names.args[j] == kw_name && kw_name.size() > 0) {
-=======
-    for (int j = 0; j < arg_names.size(); j++) {
-        AST_expr* e = arg_names[j];
-        if (e->type != AST_TYPE::Name)
-            continue;
-
-        AST_Name* n = ast_cast<AST_Name>(e);
-        if (n->id.str() == kw_name) {
->>>>>>> 325dbfeb
+        if (param_names.args[j].str() == kw_name && kw_name.size() > 0) {
             if (params_filled[j]) {
                 raiseExcHelper(TypeError, "%.200s() got multiple values for keyword argument '%s'",
                                getFunctionName(cl).c_str(), kw_name.c_str());
