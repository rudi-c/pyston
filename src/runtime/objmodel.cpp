// Copyright (c) 2014-2015 Dropbox, Inc.
//
// Licensed under the Apache License, Version 2.0 (the "License");
// you may not use this file except in compliance with the License.
// You may obtain a copy of the License at
//
//    http://www.apache.org/licenses/LICENSE-2.0
//
// Unless required by applicable law or agreed to in writing, software
// distributed under the License is distributed on an "AS IS" BASIS,
// WITHOUT WARRANTIES OR CONDITIONS OF ANY KIND, either express or implied.
// See the License for the specific language governing permissions and
// limitations under the License.

#include "runtime/objmodel.h"

#include <cassert>
#include <cstdio>
#include <cstdlib>
#include <cstring>
#include <memory>
#include <sstream>
#include <stdint.h>

#include "asm_writing/icinfo.h"
#include "asm_writing/rewriter.h"
#include "capi/typeobject.h"
#include "capi/types.h"
#include "codegen/ast_interpreter.h"
#include "codegen/codegen.h"
#include "codegen/compvars.h"
#include "codegen/irgen/hooks.h"
#include "codegen/parser.h"
#include "codegen/type_recording.h"
#include "codegen/unwinding.h"
#include "core/ast.h"
#include "core/options.h"
#include "core/stats.h"
#include "core/types.h"
#include "gc/collector.h"
#include "gc/heap.h"
#include "runtime/capi.h"
#include "runtime/classobj.h"
#include "runtime/file.h"
#include "runtime/float.h"
#include "runtime/generator.h"
#include "runtime/ics.h"
#include "runtime/iterobject.h"
#include "runtime/long.h"
#include "runtime/rewrite_args.h"
#include "runtime/types.h"
#include "runtime/util.h"

#define BOX_CLS_OFFSET ((char*)&(((Box*)0x01)->cls) - (char*)0x1)
#define HCATTRS_HCLS_OFFSET ((char*)&(((HCAttrs*)0x01)->hcls) - (char*)0x1)
#define HCATTRS_ATTRS_OFFSET ((char*)&(((HCAttrs*)0x01)->attr_list) - (char*)0x1)
#define ATTRLIST_ATTRS_OFFSET ((char*)&(((HCAttrs::AttrList*)0x01)->attrs) - (char*)0x1)
#define ATTRLIST_KIND_OFFSET ((char*)&(((HCAttrs::AttrList*)0x01)->gc_header.kind_id) - (char*)0x1)
#define INSTANCEMETHOD_FUNC_OFFSET ((char*)&(((BoxedInstanceMethod*)0x01)->func) - (char*)0x1)
#define INSTANCEMETHOD_OBJ_OFFSET ((char*)&(((BoxedInstanceMethod*)0x01)->obj) - (char*)0x1)
#define BOOL_B_OFFSET ((char*)&(((BoxedBool*)0x01)->n) - (char*)0x1)
#define INT_N_OFFSET ((char*)&(((BoxedInt*)0x01)->n) - (char*)0x1)

namespace pyston {

static const std::string all_str("__all__");
static const std::string attr_str("__len__");
static const std::string call_str("__call__");
static const std::string contains_str("__contains__");
static const std::string delattr_str("__delattr__");
static const std::string delete_str("__delete__");
static const std::string delitem_str("__delitem__");
static const std::string getattribute_str("__getattribute__");
static const std::string getattr_str("__getattr__");
static const std::string getitem_str("__getitem__");
static const std::string get_str("__get__");
static const std::string hasnext_str("__hasnext__");
static const std::string init_str("__init__");
static const std::string iter_str("__iter__");
static const std::string new_str("__new__");
static const std::string none_str("None");
static const std::string repr_str("__repr__");
static const std::string setitem_str("__setitem__");
static const std::string set_str("__set__");
static const std::string str_str("__str__");

#if 0
void REWRITE_ABORTED(const char* reason) {
}
#else
#define REWRITE_ABORTED(reason) ((void)(reason))
#endif

Box* runtimeCallInternal(Box* obj, CallRewriteArgs* rewrite_args, ArgPassSpec argspec, Box* arg1, Box* arg2, Box* arg3,
                         Box** args, const std::vector<const std::string*>* keyword_names);
static Box* (*runtimeCallInternal0)(Box*, CallRewriteArgs*, ArgPassSpec)
    = (Box * (*)(Box*, CallRewriteArgs*, ArgPassSpec))runtimeCallInternal;
static Box* (*runtimeCallInternal1)(Box*, CallRewriteArgs*, ArgPassSpec, Box*)
    = (Box * (*)(Box*, CallRewriteArgs*, ArgPassSpec, Box*))runtimeCallInternal;
static Box* (*runtimeCallInternal2)(Box*, CallRewriteArgs*, ArgPassSpec, Box*, Box*)
    = (Box * (*)(Box*, CallRewriteArgs*, ArgPassSpec, Box*, Box*))runtimeCallInternal;
static Box* (*runtimeCallInternal3)(Box*, CallRewriteArgs*, ArgPassSpec, Box*, Box*, Box*)
    = (Box * (*)(Box*, CallRewriteArgs*, ArgPassSpec, Box*, Box*, Box*))runtimeCallInternal;

static Box* (*typeCallInternal1)(BoxedFunctionBase*, CallRewriteArgs* rewrite_args, ArgPassSpec argspec, Box*)
    = (Box * (*)(BoxedFunctionBase*, CallRewriteArgs*, ArgPassSpec, Box*))typeCallInternal;
static Box* (*typeCallInternal2)(BoxedFunctionBase*, CallRewriteArgs* rewrite_args, ArgPassSpec argspec, Box*, Box*)
    = (Box * (*)(BoxedFunctionBase*, CallRewriteArgs*, ArgPassSpec, Box*, Box*))typeCallInternal;
static Box* (*typeCallInternal3)(BoxedFunctionBase*, CallRewriteArgs* rewrite_args, ArgPassSpec argspec, Box*, Box*,
                                 Box*)
    = (Box * (*)(BoxedFunctionBase*, CallRewriteArgs*, ArgPassSpec, Box*, Box*, Box*))typeCallInternal;

bool checkClass(LookupScope scope) {
    return (scope & CLASS_ONLY) != 0;
}
bool checkInst(LookupScope scope) {
    return (scope & INST_ONLY) != 0;
}
static Box* (*callattrInternal0)(Box*, const std::string*, LookupScope, CallRewriteArgs*, ArgPassSpec)
    = (Box * (*)(Box*, const std::string*, LookupScope, CallRewriteArgs*, ArgPassSpec))callattrInternal;
static Box* (*callattrInternal1)(Box*, const std::string*, LookupScope, CallRewriteArgs*, ArgPassSpec, Box*)
    = (Box * (*)(Box*, const std::string*, LookupScope, CallRewriteArgs*, ArgPassSpec, Box*))callattrInternal;
static Box* (*callattrInternal2)(Box*, const std::string*, LookupScope, CallRewriteArgs*, ArgPassSpec, Box*, Box*)
    = (Box * (*)(Box*, const std::string*, LookupScope, CallRewriteArgs*, ArgPassSpec, Box*, Box*))callattrInternal;
static Box* (*callattrInternal3)(Box*, const std::string*, LookupScope, CallRewriteArgs*, ArgPassSpec, Box*, Box*, Box*)
    = (Box
       * (*)(Box*, const std::string*, LookupScope, CallRewriteArgs*, ArgPassSpec, Box*, Box*, Box*))callattrInternal;

size_t PyHasher::operator()(Box* b) const {
    if (b->cls == str_cls) {
        std::hash<std::string> H;
        return H(static_cast<BoxedString*>(b)->s);
    }

    BoxedInt* i = hash(b);
    assert(sizeof(size_t) == sizeof(i->n));
    size_t rtn = i->n;
    return rtn;
}

bool PyEq::operator()(Box* lhs, Box* rhs) const {
    if (lhs->cls == rhs->cls) {
        if (lhs->cls == str_cls) {
            return static_cast<BoxedString*>(lhs)->s == static_cast<BoxedString*>(rhs)->s;
        }
    }

    // TODO fix this
    Box* cmp = compareInternal(lhs, rhs, AST_TYPE::Eq, NULL);
    assert(cmp->cls == bool_cls);
    return cmp == True;
}

bool PyLt::operator()(Box* lhs, Box* rhs) const {
    // TODO fix this
    Box* cmp = compareInternal(lhs, rhs, AST_TYPE::Lt, NULL);
    assert(cmp->cls == bool_cls);
    return cmp == True;
}

extern "C" Box* deopt(AST_expr* expr, Box* value) {
    static StatCounter num_deopt("num_deopt");
    num_deopt.log();

    auto locals = getLocals(false /* filter */);
    auto execution_point = getExecutionPoint();

    // Should we only do this selectively?
    execution_point.cf->speculationFailed();

    return astInterpretFrom(execution_point.cf, expr, execution_point.current_stmt, value, locals);
}

extern "C" bool softspace(Box* b, bool newval) {
    assert(b);

    if (isSubclass(b->cls, file_cls)) {
        int& ss = static_cast<BoxedFile*>(b)->f_softspace;
        int r = ss;
        ss = newval;
        assert(r == 0 || r == 1);
        return (bool)r;
    }

    bool r;
    Box* gotten = b->getattr("softspace");
    if (!gotten) {
        r = 0;
    } else {
        r = nonzero(gotten);
    }
    b->setattr("softspace", boxInt(newval), NULL);
    return r;
}

extern "C" void my_assert(bool b) {
    assert(b);
}

bool isInstance(Box* obj, BoxedClass* cls) {
    return isSubclass(obj->cls, cls);
}

extern "C" bool isSubclass(BoxedClass* child, BoxedClass* parent) {
    // TODO the class is allowed to override this using __subclasscheck__
    while (child) {
        if (child == parent)
            return true;
        child = child->tp_base;
    }
    return false;
}

extern "C" void assertFail(BoxedModule* inModule, Box* msg) {
    if (msg) {
        BoxedString* tostr = str(msg);
        raiseExcHelper(AssertionError, "%s", tostr->s.c_str());
    } else {
        raiseExcHelper(AssertionError, NULL);
    }
}

extern "C" void assertNameDefined(bool b, const char* name, BoxedClass* exc_cls, bool local_var_msg) {
    if (!b) {
        if (local_var_msg)
            raiseExcHelper(exc_cls, "local variable '%s' referenced before assignment", name);
        else
            raiseExcHelper(exc_cls, "name '%s' is not defined", name);
    }
}

extern "C" void raiseAttributeErrorStr(const char* typeName, const char* attr) {
    raiseExcHelper(AttributeError, "'%s' object has no attribute '%s'", typeName, attr);
}

extern "C" void raiseAttributeError(Box* obj, const char* attr) {
    if (obj->cls == type_cls) {
        // Slightly different error message:
        raiseExcHelper(AttributeError, "type object '%s' has no attribute '%s'",
                       getNameOfClass(static_cast<BoxedClass*>(obj)), attr);
    } else {
        raiseAttributeErrorStr(getTypeName(obj), attr);
    }
}

extern "C" void raiseNotIterableError(const char* typeName) {
    raiseExcHelper(TypeError, "'%s' object is not iterable", typeName);
}

static void _checkUnpackingLength(i64 expected, i64 given) {
    if (given == expected)
        return;

    if (given > expected)
        raiseExcHelper(ValueError, "too many values to unpack");
    else {
        if (given == 1)
            raiseExcHelper(ValueError, "need more than %ld value to unpack", given);
        else
            raiseExcHelper(ValueError, "need more than %ld values to unpack", given);
    }
}

extern "C" Box** unpackIntoArray(Box* obj, int64_t expected_size) {
    assert(expected_size > 0);

    if (obj->cls == tuple_cls) {
        BoxedTuple* t = static_cast<BoxedTuple*>(obj);
        _checkUnpackingLength(expected_size, t->elts.size());
        return &t->elts[0];
    }

    if (obj->cls == list_cls) {
        BoxedList* l = static_cast<BoxedList*>(obj);
        _checkUnpackingLength(expected_size, l->size);
        return &l->elts->elts[0];
    }

    BoxedTuple::GCVector elts;
    for (auto e : obj->pyElements()) {
        elts.push_back(e);
        if (elts.size() > expected_size)
            break;
    }

    _checkUnpackingLength(expected_size, elts.size());
    return &elts[0];
}

void BoxedClass::freeze() {
    assert(!is_constant);
    assert(tp_name); // otherwise debugging will be very hard

    fixup_slot_dispatchers(this);

    is_constant = true;
}

BoxedClass::BoxedClass(BoxedClass* base, gcvisit_func gc_visit, int attrs_offset, int instance_size,
                       bool is_user_defined)
    : BoxVar(0), gc_visit(gc_visit), attrs_offset(attrs_offset), is_constant(false), is_user_defined(is_user_defined),
      is_pyston_class(true) {

    // Zero out the CPython tp_* slots:
    memset(&tp_name, 0, (char*)(&tp_version_tag + 1) - (char*)(&tp_name));
    tp_basicsize = instance_size;

    tp_flags |= Py_TPFLAGS_HEAPTYPE;
    tp_flags |= Py_TPFLAGS_CHECKTYPES;
    tp_flags |= Py_TPFLAGS_BASETYPE;
    tp_flags |= Py_TPFLAGS_HAVE_CLASS;
    tp_flags |= Py_TPFLAGS_HAVE_GC;

    tp_base = base;

    if (tp_base) {
        assert(tp_base->tp_alloc);
        tp_alloc = tp_base->tp_alloc;
    } else {
        assert(object_cls == NULL);
        tp_alloc = PystonType_GenericAlloc;
    }

    if (cls == NULL) {
        assert(type_cls == NULL);
    } else {
        assert(isSubclass(cls, type_cls));
    }

    assert(tp_dealloc == NULL);

    if (gc_visit == NULL) {
        assert(base);
        this->gc_visit = base->gc_visit;
    }
    assert(this->gc_visit);

    if (!base) {
        assert(object_cls == nullptr);
        // we're constructing 'object'
        // Will have to add __base__ = None later
    } else {
        assert(object_cls);
        if (base->attrs_offset)
            RELEASE_ASSERT(attrs_offset == base->attrs_offset, "");
        assert(tp_basicsize >= base->tp_basicsize);
    }

    if (base && cls && str_cls)
        giveAttr("__base__", base);

    assert(tp_basicsize % sizeof(void*) == 0); // Not critical I suppose, but probably signals a bug
    if (attrs_offset) {
        assert(tp_basicsize >= attrs_offset + sizeof(HCAttrs));
        assert(attrs_offset % sizeof(void*) == 0); // Not critical I suppose, but probably signals a bug
    }

    if (!is_user_defined)
        gc::registerPermanentRoot(this);
}

BoxedHeapClass::BoxedHeapClass(BoxedClass* base, gcvisit_func gc_visit, int attrs_offset, int instance_size,
                               bool is_user_defined, const std::string& name)
    : BoxedHeapClass(base, gc_visit, attrs_offset, instance_size, is_user_defined, new BoxedString(name)) {
}

BoxedHeapClass::BoxedHeapClass(BoxedClass* base, gcvisit_func gc_visit, int attrs_offset, int instance_size,
                               bool is_user_defined)
    : BoxedClass(base, gc_visit, attrs_offset, instance_size, is_user_defined), ht_name(NULL), ht_slots(NULL) {

    // This constructor is only used for bootstrapping purposes to be called for types that
    // are initialized before str_cls.
    // Therefore, we assert that str_cls is uninitialized to make sure this isn't called at
    // an inappropriate time.
    assert(str_cls == NULL);

    tp_as_number = &as_number;
    tp_as_mapping = &as_mapping;
    tp_as_sequence = &as_sequence;
    tp_as_buffer = &as_buffer;

    memset(&as_number, 0, sizeof(as_number));
    memset(&as_mapping, 0, sizeof(as_mapping));
    memset(&as_sequence, 0, sizeof(as_sequence));
    memset(&as_buffer, 0, sizeof(as_buffer));
}

BoxedHeapClass::BoxedHeapClass(BoxedClass* base, gcvisit_func gc_visit, int attrs_offset, int instance_size,
                               bool is_user_defined, BoxedString* name)
    : BoxedClass(base, gc_visit, attrs_offset, instance_size, is_user_defined), ht_name(name), ht_slots(NULL) {

    tp_as_number = &as_number;
    tp_as_mapping = &as_mapping;
    tp_as_sequence = &as_sequence;
    tp_as_buffer = &as_buffer;
    tp_name = ht_name->s.c_str();

    memset(&as_number, 0, sizeof(as_number));
    memset(&as_mapping, 0, sizeof(as_mapping));
    memset(&as_sequence, 0, sizeof(as_sequence));
    memset(&as_buffer, 0, sizeof(as_buffer));
}

std::string getFullNameOfClass(BoxedClass* cls) {
    Box* b = cls->getattr("__module__");
    if (!b)
        return cls->tp_name;
    assert(b);
    if (b->cls != str_cls)
        return cls->tp_name;

    BoxedString* module = static_cast<BoxedString*>(b);

    return module->s + "." + cls->tp_name;
}

std::string getFullTypeName(Box* o) {
    return getFullNameOfClass(o->cls);
}

const char* getTypeName(Box* b) {
    return b->cls->tp_name;
}

const char* getNameOfClass(BoxedClass* cls) {
    return cls->tp_name;
}

HiddenClass* HiddenClass::getOrMakeChild(const std::string& attr) {
    std::unordered_map<std::string, HiddenClass*>::iterator it = children.find(attr);
    if (it != children.end())
        return it->second;

    static StatCounter num_hclses("num_hidden_classes");
    num_hclses.log();

    HiddenClass* rtn = new HiddenClass(this);
    this->children[attr] = rtn;
    rtn->attr_offsets[attr] = attr_offsets.size();
    return rtn;
}

/**
 * del attr from current HiddenClass, pertain the orders of remaining attrs
 */
HiddenClass* HiddenClass::delAttrToMakeHC(const std::string& attr) {
    int idx = getOffset(attr);
    assert(idx >= 0);

    std::vector<std::string> new_attrs(attr_offsets.size() - 1);
    for (auto it = attr_offsets.begin(); it != attr_offsets.end(); ++it) {
        if (it->second < idx)
            new_attrs[it->second] = it->first;
        else if (it->second > idx) {
            new_attrs[it->second - 1] = it->first;
        }
    }

    // TODO we can first locate the parent HiddenClass of the deleted
    // attribute and hence avoid creation of its ancestors.
    HiddenClass* cur = root_hcls;
    for (const auto& attr : new_attrs) {
        cur = cur->getOrMakeChild(attr);
    }
    return cur;
}

HCAttrs* Box::getHCAttrsPtr() {
    assert(cls->instancesHaveHCAttrs());

    char* p = reinterpret_cast<char*>(this);
    p += cls->attrs_offset;
    return reinterpret_cast<HCAttrs*>(p);
}

BoxedDict* Box::getDict() {
    assert(cls->instancesHaveDictAttrs());

    char* p = reinterpret_cast<char*>(this);
    p += cls->tp_dictoffset;

    BoxedDict** d_ptr = reinterpret_cast<BoxedDict**>(p);
    BoxedDict* d = *d_ptr;
    if (!d) {
        d = *d_ptr = new BoxedDict();
    }

    assert(d->cls == dict_cls);
    return d;
}

Box* Box::getattr(const std::string& attr, GetattrRewriteArgs* rewrite_args) {
    if (rewrite_args)
        rewrite_args->obj->addAttrGuard(BOX_CLS_OFFSET, (intptr_t)cls);

    // Have to guard on the memory layout of this object.
    // Right now, guard on the specific Python-class, which in turn
    // specifies the C structure.
    // In the future, we could create another field (the flavor?)
    // that also specifies the structure and can include multiple
    // classes.
    // Only matters if we end up getting multiple classes with the same
    // structure (ex user class) and the same hidden classes, because
    // otherwise the guard will fail anyway.;
    if (cls->instancesHaveHCAttrs()) {
        if (rewrite_args)
            rewrite_args->out_success = true;

        HCAttrs* attrs = getHCAttrsPtr();
        HiddenClass* hcls = attrs->hcls;

        if (rewrite_args) {
            if (!rewrite_args->obj_hcls_guarded)
                rewrite_args->obj->addAttrGuard(cls->attrs_offset + HCATTRS_HCLS_OFFSET, (intptr_t)hcls);
        }

        int offset = hcls->getOffset(attr);
        if (offset == -1) {
            return NULL;
        }

        if (rewrite_args) {
            // TODO using the output register as the temporary makes register allocation easier
            // since we don't need to clobber a register, but does it make the code slower?
            RewriterVar* r_attrs
                = rewrite_args->obj->getAttr(cls->attrs_offset + HCATTRS_ATTRS_OFFSET, Location::any());
            rewrite_args->out_rtn = r_attrs->getAttr(offset * sizeof(Box*) + ATTRLIST_ATTRS_OFFSET, Location::any());
        }

        Box* rtn = attrs->attr_list->attrs[offset];
        return rtn;
    }

    if (cls->instancesHaveDictAttrs()) {
        if (rewrite_args)
            REWRITE_ABORTED("");

        BoxedDict* d = getDict();

        Box* key = boxString(attr);
        auto it = d->d.find(key);
        if (it == d->d.end())
            return NULL;
        return it->second;
    }

    if (rewrite_args)
        rewrite_args->out_success = true;

    return NULL;
}

void Box::setattr(const std::string& attr, Box* val, SetattrRewriteArgs* rewrite_args) {
    assert(gc::isValidGCObject(val));

    // Have to guard on the memory layout of this object.
    // Right now, guard on the specific Python-class, which in turn
    // specifies the C structure.
    // In the future, we could create another field (the flavor?)
    // that also specifies the structure and can include multiple
    // classes.
    // Only matters if we end up getting multiple classes with the same
    // structure (ex user class) and the same hidden classes, because
    // otherwise the guard will fail anyway.;
    if (rewrite_args)
        rewrite_args->obj->addAttrGuard(BOX_CLS_OFFSET, (intptr_t)cls);

    RELEASE_ASSERT(attr != none_str || this == builtins_module, "can't assign to None");

    if (cls->instancesHaveHCAttrs()) {
        HCAttrs* attrs = getHCAttrsPtr();
        HiddenClass* hcls = attrs->hcls;
        int numattrs = hcls->attr_offsets.size();

        int offset = hcls->getOffset(attr);

        if (rewrite_args) {
            rewrite_args->obj->addAttrGuard(cls->attrs_offset + HCATTRS_HCLS_OFFSET, (intptr_t)hcls);
            // rewrite_args->rewriter->addDecision(offset == -1 ? 1 : 0);
        }

        if (offset >= 0) {
            assert(offset < numattrs);
            Box* prev = attrs->attr_list->attrs[offset];
            attrs->attr_list->attrs[offset] = val;

            if (rewrite_args) {

                RewriterVar* r_hattrs
                    = rewrite_args->obj->getAttr(cls->attrs_offset + HCATTRS_ATTRS_OFFSET, Location::any());

                r_hattrs->setAttr(offset * sizeof(Box*) + ATTRLIST_ATTRS_OFFSET, rewrite_args->attrval);

                rewrite_args->out_success = true;
            }

            return;
        }

        assert(offset == -1);
        HiddenClass* new_hcls = hcls->getOrMakeChild(attr);

        // TODO need to make sure we don't need to rearrange the attributes
        assert(new_hcls->attr_offsets[attr] == numattrs);
#ifndef NDEBUG
        for (const auto& p : hcls->attr_offsets) {
            assert(new_hcls->attr_offsets[p.first] == p.second);
        }
#endif

        RewriterVar* r_new_array2 = NULL;
        int new_size = sizeof(HCAttrs::AttrList) + sizeof(Box*) * (numattrs + 1);
        if (numattrs == 0) {
            attrs->attr_list = (HCAttrs::AttrList*)gc_alloc(new_size, gc::GCKind::UNTRACKED);
            if (rewrite_args) {
                RewriterVar* r_newsize = rewrite_args->rewriter->loadConst(new_size, Location::forArg(0));
                RewriterVar* r_kind
                    = rewrite_args->rewriter->loadConst((int)gc::GCKind::UNTRACKED, Location::forArg(1));
                r_new_array2 = rewrite_args->rewriter->call(false, (void*)gc::gc_alloc, r_newsize, r_kind);
            }
        } else {
            attrs->attr_list = (HCAttrs::AttrList*)gc::gc_realloc(attrs->attr_list, new_size);
            if (rewrite_args) {
                RewriterVar* r_oldarray
                    = rewrite_args->obj->getAttr(cls->attrs_offset + HCATTRS_ATTRS_OFFSET, Location::forArg(0));
                RewriterVar* r_newsize = rewrite_args->rewriter->loadConst(new_size, Location::forArg(1));
                r_new_array2 = rewrite_args->rewriter->call(false, (void*)gc::gc_realloc, r_oldarray, r_newsize);
            }
        }
        // Don't set the new hcls until after we do the allocation for the new attr_list;
        // that allocation can cause a collection, and we want the collector to always
        // see a consistent state between the hcls and the attr_list
        attrs->hcls = new_hcls;

        if (rewrite_args) {
            r_new_array2->setAttr(numattrs * sizeof(Box*) + ATTRLIST_ATTRS_OFFSET, rewrite_args->attrval);
            rewrite_args->obj->setAttr(cls->attrs_offset + HCATTRS_ATTRS_OFFSET, r_new_array2);

            RewriterVar* r_hcls = rewrite_args->rewriter->loadConst((intptr_t)new_hcls);
            rewrite_args->obj->setAttr(cls->attrs_offset + HCATTRS_HCLS_OFFSET, r_hcls);

            rewrite_args->out_success = true;
        }
        attrs->attr_list->attrs[numattrs] = val;
        return;
    }

    if (cls->instancesHaveDictAttrs()) {
        BoxedDict* d = getDict();
        d->d[boxString(attr)] = val;
        return;
    }

    // Unreachable
    abort();
}

Box* typeLookup(BoxedClass* cls, const std::string& attr, GetattrRewriteArgs* rewrite_args) {
    Box* val;

    if (rewrite_args) {
        assert(!rewrite_args->out_success);

        RewriterVar* obj_saved = rewrite_args->obj;

        val = cls->getattr(attr, rewrite_args);
        assert(rewrite_args->out_success);
        if (!val and cls->tp_base) {
            rewrite_args->out_success = false;
            rewrite_args->obj = obj_saved->getAttr(offsetof(BoxedClass, tp_base));
            val = typeLookup(cls->tp_base, attr, rewrite_args);
        }
        return val;
    } else {
        val = cls->getattr(attr, NULL);
        if (!val and cls->tp_base)
            return typeLookup(cls->tp_base, attr, NULL);
        return val;
    }
}

bool isNondataDescriptorInstanceSpecialCase(Box* descr) {
    return descr->cls == function_cls || descr->cls == instancemethod_cls || descr->cls == staticmethod_cls
           || descr->cls == classmethod_cls;
}

Box* nondataDescriptorInstanceSpecialCases(GetattrRewriteArgs* rewrite_args, Box* obj, Box* descr, RewriterVar* r_descr,
                                           bool for_call, Box** bind_obj_out, RewriterVar** r_bind_obj_out) {
    // Special case: non-data descriptor: function, instancemethod or classmethod
    // Returns a bound instancemethod
    if (descr->cls == function_cls || descr->cls == instancemethod_cls || descr->cls == classmethod_cls) {
        Box* im_self = NULL, * im_func = NULL;
        RewriterVar* r_im_self = NULL, * r_im_func = NULL;
        if (descr->cls == function_cls) {
            im_self = obj;
            im_func = descr;
            if (rewrite_args) {
                r_im_self = rewrite_args->obj;
                r_im_func = r_descr;
            }
        } else if (descr->cls == classmethod_cls) {
            static StatCounter slowpath("slowpath_classmethod_get");
            slowpath.log();

            BoxedClassmethod* cm = static_cast<BoxedClassmethod*>(descr);
            im_self = obj->cls;
            if (cm->cm_callable == NULL) {
                raiseExcHelper(RuntimeError, "uninitialized classmethod object");
            }
            im_func = cm->cm_callable;

            if (rewrite_args) {
                r_im_self = rewrite_args->obj->getAttr(BOX_CLS_OFFSET);
                r_im_func = r_descr->getAttr(offsetof(BoxedClassmethod, cm_callable));
                r_im_func->addGuardNotEq(0);
            }
        } else if (descr->cls == instancemethod_cls) {
            static StatCounter slowpath("slowpath_instancemethod_get");
            slowpath.log();

            BoxedInstanceMethod* im = static_cast<BoxedInstanceMethod*>(descr);
            if (im->obj != NULL) {
                if (rewrite_args) {
                    r_descr->addAttrGuard(offsetof(BoxedInstanceMethod, obj), 0, /* negate */ true);
                }
                return descr;
            } else {
                // TODO subclass check
                im_self = obj;
                im_func = im->func;
                if (rewrite_args) {
                    r_descr->addAttrGuard(offsetof(BoxedInstanceMethod, obj), 0, /* negate */ false);
                    r_im_self = rewrite_args->obj;
                    r_im_func = r_descr->getAttr(offsetof(BoxedInstanceMethod, func));
                }
            }
        } else {
            assert(false);
        }

        if (!for_call) {
            if (rewrite_args) {
                rewrite_args->out_rtn
                    = rewrite_args->rewriter->call(false, (void*)boxInstanceMethod, r_im_self, r_im_func);
                rewrite_args->out_success = true;
            }
            return boxInstanceMethod(im_self, im_func);
        } else {
            *bind_obj_out = im_self;
            if (rewrite_args) {
                rewrite_args->out_rtn = r_im_func;
                rewrite_args->out_success = true;
                *r_bind_obj_out = r_im_self;
            }
            return im_func;
        }
    }

    else if (descr->cls == staticmethod_cls) {
        static StatCounter slowpath("slowpath_staticmethod_get");
        slowpath.log();

        BoxedStaticmethod* sm = static_cast<BoxedStaticmethod*>(descr);
        if (sm->sm_callable == NULL) {
            raiseExcHelper(RuntimeError, "uninitialized staticmethod object");
        }

        if (rewrite_args) {
            RewriterVar* r_sm_callable = r_descr->getAttr(offsetof(BoxedStaticmethod, sm_callable));
            r_sm_callable->addGuardNotEq(0);
            rewrite_args->out_success = true;
            rewrite_args->out_rtn = r_sm_callable;
        }

        return sm->sm_callable;
    }

    return NULL;
}

Box* descriptorClsSpecialCases(GetattrRewriteArgs* rewrite_args, BoxedClass* cls, Box* descr, RewriterVar* r_descr,
                               bool for_call, Box** bind_obj_out, RewriterVar** r_bind_obj_out) {
    // Special case: functions
    if (descr->cls == function_cls || descr->cls == instancemethod_cls) {
        if (rewrite_args)
            r_descr->addAttrGuard(BOX_CLS_OFFSET, (uint64_t)descr->cls);

        if (!for_call && descr->cls == function_cls) {
            if (rewrite_args) {
                // return an unbound instancemethod
                rewrite_args->out_rtn = rewrite_args->rewriter->call(false, (void*)boxUnboundInstanceMethod, r_descr);
                rewrite_args->out_success = true;
            }
            return boxUnboundInstanceMethod(descr);
        }

        if (rewrite_args) {
            rewrite_args->out_success = true;
            rewrite_args->out_rtn = r_descr;
        }
        return descr;
    }

    // Special case: member descriptor
    if (descr->cls == member_cls) {
        if (rewrite_args)
            r_descr->addAttrGuard(BOX_CLS_OFFSET, (uint64_t)descr->cls);

        if (rewrite_args) {
            // Actually just return val (it's a descriptor but only
            // has special behaviour for instance lookups - see below)
            rewrite_args->out_rtn = r_descr;
            rewrite_args->out_success = true;
        }
        return descr;
    }

    return NULL;
}

Box* boxChar(char c) {
    char d[1];
    d[0] = c;
    return new BoxedString(std::string(d, 1));
}

static Box* noneIfNull(Box* b) {
    if (b == NULL) {
        return None;
    } else {
        return b;
    }
}

static Box* boxStringOrNone(const char* s) {
    if (s == NULL) {
        return None;
    } else {
        return boxString(std::string(s));
    }
}

static Box* boxStringFromCharPtr(const char* s) {
    return boxString(std::string(s));
}

Box* dataDescriptorInstanceSpecialCases(GetattrRewriteArgs* rewrite_args, const std::string& attr_name, Box* obj,
                                        Box* descr, RewriterVar* r_descr, bool for_call, Box** bind_obj_out,
                                        RewriterVar** r_bind_obj_out) {
    // Special case: data descriptor: member descriptor
    if (descr->cls == member_cls) {
        static StatCounter slowpath("slowpath_member_descriptor_get");
        slowpath.log();

        BoxedMemberDescriptor* member_desc = static_cast<BoxedMemberDescriptor*>(descr);
        // TODO should also have logic to raise a type error if type of obj is wrong

        if (rewrite_args) {
            // TODO we could use offset as the index in the assembly lookup rather than hardcoding
            // the value in the assembly and guarding on it be the same.
            r_descr->addAttrGuard(offsetof(BoxedMemberDescriptor, offset), member_desc->offset);

            // This could be optimized if addAttrGuard supported things < 64 bits
            static_assert(sizeof(member_desc->type) == 4, "assumed by assembly instruction below");
            r_descr->getAttr(offsetof(BoxedMemberDescriptor, type), Location::any(), assembler::MovType::ZLQ)
                ->addGuard(member_desc->type);
        }

        switch (member_desc->type) {
            case BoxedMemberDescriptor::OBJECT_EX: {
                if (rewrite_args) {
                    rewrite_args->out_rtn = rewrite_args->obj->getAttr(member_desc->offset, rewrite_args->destination);
                    rewrite_args->out_rtn->addGuardNotEq(0);
                    rewrite_args->out_success = true;
                }

                Box* rtn = *reinterpret_cast<Box**>((char*)obj + member_desc->offset);
                if (rtn == NULL) {
                    raiseExcHelper(AttributeError, "%s", attr_name.c_str());
                }
                return rtn;
            }
            case BoxedMemberDescriptor::OBJECT: {
                if (rewrite_args) {
                    RewriterVar* r_interm = rewrite_args->obj->getAttr(member_desc->offset, rewrite_args->destination);
                    // TODO would be faster to not use a call
                    rewrite_args->out_rtn = rewrite_args->rewriter->call(false, (void*)noneIfNull, r_interm);
                    rewrite_args->out_success = true;
                }

                Box* rtn = *reinterpret_cast<Box**>((char*)obj + member_desc->offset);
                return noneIfNull(rtn);
            }

            case BoxedMemberDescriptor::DOUBLE: {
                if (rewrite_args) {
                    RewriterVar* r_unboxed_val = rewrite_args->obj->getAttrDouble(member_desc->offset, assembler::XMM0);
                    std::vector<RewriterVar*> normal_args;
                    std::vector<RewriterVar*> float_args;
                    float_args.push_back(r_unboxed_val);
                    rewrite_args->out_rtn
                        = rewrite_args->rewriter->call(false, (void*)boxFloat, normal_args, float_args);
                    rewrite_args->out_success = true;
                }

                double rtn = *reinterpret_cast<double*>((char*)obj + member_desc->offset);
                return boxFloat(rtn);
            }
            case BoxedMemberDescriptor::FLOAT: {
                if (rewrite_args) {
                    RewriterVar* r_unboxed_val = rewrite_args->obj->getAttrFloat(member_desc->offset, assembler::XMM0);
                    std::vector<RewriterVar*> normal_args;
                    std::vector<RewriterVar*> float_args;
                    float_args.push_back(r_unboxed_val);
                    rewrite_args->out_rtn
                        = rewrite_args->rewriter->call(false, (void*)boxFloat, normal_args, float_args);
                    rewrite_args->out_success = true;
                }

                float rtn = *reinterpret_cast<float*>((char*)obj + member_desc->offset);
                return boxFloat((double)rtn);
            }

#define CASE_INTEGER_TYPE(TYPE, type, boxFn, cast)                                                                     \
    case BoxedMemberDescriptor::TYPE: {                                                                                \
        if (rewrite_args) {                                                                                            \
            RewriterVar* r_unboxed_val = rewrite_args->obj->getAttrCast<type, cast>(member_desc->offset);              \
            rewrite_args->out_rtn = rewrite_args->rewriter->call(false, (void*)boxFn, r_unboxed_val);                  \
            rewrite_args->out_success = true;                                                                          \
        }                                                                                                              \
        type rtn = *reinterpret_cast<type*>((char*)obj + member_desc->offset);                                         \
        return boxFn((cast)rtn);                                                                                       \
    }
                // Note that (a bit confusingly) boxInt takes int64_t, not an int
                CASE_INTEGER_TYPE(BOOL, bool, boxBool, bool)
                CASE_INTEGER_TYPE(BYTE, int8_t, boxInt, int64_t)
                CASE_INTEGER_TYPE(INT, int, boxInt, int64_t)
                CASE_INTEGER_TYPE(SHORT, short, boxInt, int64_t)
                CASE_INTEGER_TYPE(LONG, long, boxInt, int64_t)
                CASE_INTEGER_TYPE(CHAR, char, boxChar, char)
                CASE_INTEGER_TYPE(UBYTE, uint8_t, PyLong_FromUnsignedLong, unsigned long)
                CASE_INTEGER_TYPE(USHORT, unsigned short, PyLong_FromUnsignedLong, unsigned long)
                CASE_INTEGER_TYPE(UINT, unsigned int, PyLong_FromUnsignedLong, unsigned long)
                CASE_INTEGER_TYPE(ULONG, unsigned long, PyLong_FromUnsignedLong, unsigned long)
                CASE_INTEGER_TYPE(LONGLONG, long long, PyLong_FromLongLong, long long)
                CASE_INTEGER_TYPE(ULONGLONG, unsigned long long, PyLong_FromUnsignedLongLong, unsigned long long)
                CASE_INTEGER_TYPE(PYSSIZET, Py_ssize_t, boxInt, Py_ssize_t)

            case BoxedMemberDescriptor::STRING: {
                if (rewrite_args) {
                    RewriterVar* r_interm = rewrite_args->obj->getAttr(member_desc->offset, rewrite_args->destination);
                    rewrite_args->out_rtn = rewrite_args->rewriter->call(false, (void*)boxStringOrNone, r_interm);
                    rewrite_args->out_success = true;
                }

                char* rtn = *reinterpret_cast<char**>((char*)obj + member_desc->offset);
                return boxStringOrNone(rtn);
            }
            case BoxedMemberDescriptor::STRING_INPLACE: {
                if (rewrite_args) {
                    rewrite_args->out_rtn = rewrite_args->rewriter->call(
                        false, (void*)boxStringFromCharPtr,
                        rewrite_args->rewriter->add(rewrite_args->obj, member_desc->offset, rewrite_args->destination));
                    rewrite_args->out_success = true;
                }

                rewrite_args = NULL;
                REWRITE_ABORTED("");
                char* rtn = reinterpret_cast<char*>((char*)obj + member_desc->offset);
                return boxString(std::string(rtn));
            }

            default:
                RELEASE_ASSERT(0, "%d", member_desc->type);
        }
    }

    else if (descr->cls == property_cls) {
        rewrite_args = NULL; // TODO
        REWRITE_ABORTED("");

        BoxedProperty* prop = static_cast<BoxedProperty*>(descr);
        if (prop->prop_get == NULL || prop->prop_get == None) {
            raiseExcHelper(AttributeError, "unreadable attribute");
        }
        return runtimeCallInternal1(prop->prop_get, NULL, ArgPassSpec(1), obj);
    }

    // Special case: data descriptor: getset descriptor
    else if (descr->cls == getset_cls) {
        BoxedGetsetDescriptor* getset_descr = static_cast<BoxedGetsetDescriptor*>(descr);

        // TODO some more checks should go here
        // getset descriptors (and some other types of builtin descriptors I think) should have
        // a field which gives the type that the descriptor should apply to. We need to check that obj
        // is of that type.

        if (getset_descr->get == NULL) {
            raiseExcHelper(AttributeError, "attribute '%s' of '%s' object is not readable", attr_name.c_str(),
                           getTypeName(getset_descr));
        }

        // Abort because right now we can't call twice in a rewrite
        if (for_call) {
            rewrite_args = NULL;
        }

        if (rewrite_args) {
            // hmm, maybe we should write assembly which can look up the function address and call any function
            r_descr->addAttrGuard(offsetof(BoxedGetsetDescriptor, get), (intptr_t)getset_descr->get);

            RewriterVar* r_closure = r_descr->getAttr(offsetof(BoxedGetsetDescriptor, closure));
            rewrite_args->out_rtn = rewrite_args->rewriter->call(
                /* can_call_into_python */ true, (void*)getset_descr->get, rewrite_args->obj, r_closure);
            rewrite_args->out_success = true;
        }

        return getset_descr->get(obj, getset_descr->closure);
    }

    return NULL;
}

inline Box* getclsattr_internal(Box* obj, const std::string& attr, GetattrRewriteArgs* rewrite_args) {
    return getattrInternalGeneral(obj, attr, rewrite_args,
                                  /* cls_only */ true,
                                  /* for_call */ false, NULL, NULL);
}

extern "C" Box* getclsattr(Box* obj, const char* attr) {
    static StatCounter slowpath_getclsattr("slowpath_getclsattr");
    slowpath_getclsattr.log();

    Box* gotten;

#if 0
    std::unique_ptr<Rewriter> rewriter(Rewriter::createRewriter(__builtin_extract_return_addr(__builtin_return_address(0)), 2, 1, "getclsattr"));

    if (rewriter.get()) {
        //rewriter->trap();
        GetattrRewriteArgs rewrite_args(rewriter.get(), rewriter->getArg(0));
        gotten = getclsattr_internal(obj, attr, &rewrite_args, NULL);

        if (rewrite_args.out_success && gotten) {
            rewrite_args.out_rtn.move(-1);
            rewriter->commit();
        }
#else
    std::unique_ptr<Rewriter> rewriter(
        Rewriter::createRewriter(__builtin_extract_return_addr(__builtin_return_address(0)), 2, "getclsattr"));

    if (rewriter.get()) {
        // rewriter->trap();
        GetattrRewriteArgs rewrite_args(rewriter.get(), rewriter->getArg(0), rewriter->getReturnDestination());
        gotten = getclsattr_internal(obj, attr, &rewrite_args);

        if (rewrite_args.out_success && gotten) {
            rewriter->commitReturning(rewrite_args.out_rtn);
        }
#endif
}
else {
    gotten = getclsattr_internal(obj, attr, NULL);
}
RELEASE_ASSERT(gotten, "%s:%s", getTypeName(obj), attr);

return gotten;
}


// Does a simple call of the descriptor's __get__ if it exists;
// this function is useful for custom getattribute implementations that already know whether the descriptor
// came from the class or not.
Box* processDescriptorOrNull(Box* obj, Box* inst, Box* owner) {
    Box* descr_r
        = callattrInternal(obj, &get_str, LookupScope::CLASS_ONLY, NULL, ArgPassSpec(2), inst, owner, NULL, NULL, NULL);
    return descr_r;
}

Box* processDescriptor(Box* obj, Box* inst, Box* owner) {
    Box* descr_r = processDescriptorOrNull(obj, inst, owner);
    if (descr_r)
        return descr_r;
    return obj;
}


static Box* (*runtimeCall0)(Box*, ArgPassSpec) = (Box * (*)(Box*, ArgPassSpec))runtimeCall;
static Box* (*runtimeCall1)(Box*, ArgPassSpec, Box*) = (Box * (*)(Box*, ArgPassSpec, Box*))runtimeCall;
static Box* (*runtimeCall2)(Box*, ArgPassSpec, Box*, Box*) = (Box * (*)(Box*, ArgPassSpec, Box*, Box*))runtimeCall;
static Box* (*runtimeCall3)(Box*, ArgPassSpec, Box*, Box*, Box*)
    = (Box * (*)(Box*, ArgPassSpec, Box*, Box*, Box*))runtimeCall;

Box* getattrInternalGeneral(Box* obj, const std::string& attr, GetattrRewriteArgs* rewrite_args, bool cls_only,
                            bool for_call, Box** bind_obj_out, RewriterVar** r_bind_obj_out) {
    if (for_call) {
        *bind_obj_out = NULL;
    }

    if (obj->cls == closure_cls) {
        Box* val = NULL;
        if (rewrite_args) {
            GetattrRewriteArgs hrewrite_args(rewrite_args->rewriter, rewrite_args->obj, rewrite_args->destination);
            val = obj->getattr(attr, &hrewrite_args);

            if (!hrewrite_args.out_success) {
                rewrite_args = NULL;
            } else if (val) {
                rewrite_args->out_rtn = hrewrite_args.out_rtn;
                rewrite_args->out_success = true;
                return val;
            }
        } else {
            val = obj->getattr(attr, NULL);
            if (val) {
                return val;
            }
        }

        // If val doesn't exist, then we move up to the parent closure
        // TODO closures should get their own treatment, but now just piggy-back on the
        // normal hidden-class IC logic.
        // Can do better since we don't need to guard on the cls (always going to be closure)
        BoxedClosure* closure = static_cast<BoxedClosure*>(obj);
        if (closure->parent) {
            if (rewrite_args) {
                rewrite_args->obj = rewrite_args->obj->getAttr(offsetof(BoxedClosure, parent));
            }
            return getattrInternal(closure->parent, attr, rewrite_args);
        }
        raiseExcHelper(NameError, "free variable '%s' referenced before assignment in enclosing scope", attr.c_str());
    }

    if (!cls_only) {
        // Don't need to pass icentry args, since we special-case __getattribtue__ and __getattr__ to use
        // invalidation rather than guards
        // TODO since you changed this to typeLookup you need to guard
        Box* getattribute = typeLookup(obj->cls, getattribute_str, NULL);
        if (getattribute) {
            // TODO this is a good candidate for interning?
            Box* boxstr = boxString(attr);
            Box* rtn = runtimeCall2(getattribute, ArgPassSpec(2), obj, boxstr);
            return rtn;
        }

        if (rewrite_args) {
            rewrite_args->rewriter->addDependenceOn(obj->cls->dependent_icgetattrs);
        }
    }

    // Handle descriptor logic here.
    // A descriptor is either a data descriptor or a non-data descriptor.
    // data descriptors define both __get__ and __set__. non-data descriptors
    // only define __get__. Rules are different for the two types, which means
    // that even though __get__ is the one we might call, we still have to check
    // if __set__ exists.
    // If __set__ exists, it's a data descriptor, and it takes precedence over
    // the instance attribute.
    // Otherwise, it's non-data, and we only call __get__ if the instance
    // attribute doesn't exist.

    // In the cls_only case, we ignore the instance attribute
    // (so we don't have to check if __set__ exists at all)

    // Look up the class attribute (called `descr` here because it might
    // be a descriptor).
    Box* descr = NULL;
    RewriterVar* r_descr = NULL;
    if (rewrite_args) {
        RewriterVar* r_obj_cls = rewrite_args->obj->getAttr(BOX_CLS_OFFSET, Location::any());
        GetattrRewriteArgs grewrite_args(rewrite_args->rewriter, r_obj_cls, rewrite_args->destination);
        descr = typeLookup(obj->cls, attr, &grewrite_args);

        if (!grewrite_args.out_success) {
            rewrite_args = NULL;
        } else if (descr) {
            r_descr = grewrite_args.out_rtn;
        }
    } else {
        descr = typeLookup(obj->cls, attr, NULL);
    }

    // Check if it's a data descriptor
    Box* _get_ = NULL;
    RewriterVar* r_get = NULL;
    if (descr) {
        if (rewrite_args)
            r_descr->addAttrGuard(BOX_CLS_OFFSET, (uint64_t)descr->cls);

        // Special-case data descriptors (e.g., member descriptors)
        Box* res = dataDescriptorInstanceSpecialCases(rewrite_args, attr, obj, descr, r_descr, for_call, bind_obj_out,
                                                      r_bind_obj_out);
        if (res) {
            return res;
        }

        // Let's only check if __get__ exists if it's not a special case
        // nondata descriptor. The nondata case is handled below, but
        // we can immediately know to skip this part if it's one of the
        // special case nondata descriptors.
        if (!isNondataDescriptorInstanceSpecialCase(descr)) {
            // Check if __get__ exists
            if (rewrite_args) {
                RewriterVar* r_descr_cls = r_descr->getAttr(BOX_CLS_OFFSET, Location::any());
                GetattrRewriteArgs grewrite_args(rewrite_args->rewriter, r_descr_cls, Location::any());
                _get_ = typeLookup(descr->cls, get_str, &grewrite_args);
                if (!grewrite_args.out_success) {
                    rewrite_args = NULL;
                } else if (_get_) {
                    r_get = grewrite_args.out_rtn;
                }
            } else {
                _get_ = typeLookup(descr->cls, get_str, NULL);
            }

            // As an optimization, don't check for __set__ if we're in cls_only mode, since it won't matter.
            if (_get_ && !cls_only) {
                // Check if __set__ exists
                Box* _set_ = NULL;
                if (rewrite_args) {
                    RewriterVar* r_descr_cls = r_descr->getAttr(BOX_CLS_OFFSET, Location::any());
                    GetattrRewriteArgs grewrite_args(rewrite_args->rewriter, r_descr_cls, Location::any());
                    _set_ = typeLookup(descr->cls, set_str, &grewrite_args);
                    if (!grewrite_args.out_success) {
                        rewrite_args = NULL;
                    }
                } else {
                    _set_ = typeLookup(descr->cls, set_str, NULL);
                }

                // Call __get__(descr, obj, obj->cls)
                if (_set_) {
                    // Have to abort because we're about to call now, but there will be before more
                    // guards between this call and the next...
                    if (for_call) {
                        rewrite_args = NULL;
                        REWRITE_ABORTED("");
                    }

                    Box* res;
                    if (rewrite_args) {
                        CallRewriteArgs crewrite_args(rewrite_args->rewriter, r_get, rewrite_args->destination);
                        crewrite_args.arg1 = r_descr;
                        crewrite_args.arg2 = rewrite_args->obj;
                        crewrite_args.arg3 = rewrite_args->obj->getAttr(BOX_CLS_OFFSET, Location::any());
                        res = runtimeCallInternal(_get_, &crewrite_args, ArgPassSpec(3), descr, obj, obj->cls, NULL,
                                                  NULL);
                        if (!crewrite_args.out_success) {
                            rewrite_args = NULL;
                        } else {
                            rewrite_args->out_success = true;
                            rewrite_args->out_rtn = crewrite_args.out_rtn;
                        }
                    } else {
                        res = runtimeCallInternal(_get_, NULL, ArgPassSpec(3), descr, obj, obj->cls, NULL, NULL);
                    }
                    return res;
                }
            }
        }
    }

    if (!cls_only) {
        if (obj->cls != type_cls) {
            // Look up the val in the object's dictionary and if you find it, return it.

            Box* val;
            RewriterVar* r_val = NULL;
            if (rewrite_args) {
                GetattrRewriteArgs hrewrite_args(rewrite_args->rewriter, rewrite_args->obj, rewrite_args->destination);
                val = obj->getattr(attr, &hrewrite_args);

                if (!hrewrite_args.out_success) {
                    rewrite_args = NULL;
                } else if (val) {
                    r_val = hrewrite_args.out_rtn;
                }
            } else {
                val = obj->getattr(attr, NULL);
            }

            if (val) {
                if (rewrite_args) {
                    rewrite_args->out_rtn = r_val;
                    rewrite_args->out_success = true;
                }
                return val;
            }
        } else {
            // More complicated when obj is a type
            // We have to look up the attr in the entire
            // class hierarchy, and we also have to check if it is a descriptor,
            // in addition to the data/nondata descriptor logic.
            // (in CPython, see type_getattro in typeobject.c)

            Box* val;
            RewriterVar* r_val = NULL;
            if (rewrite_args) {
                GetattrRewriteArgs grewrite_args(rewrite_args->rewriter, rewrite_args->obj, rewrite_args->destination);

                val = typeLookup(static_cast<BoxedClass*>(obj), attr, &grewrite_args);
                if (!grewrite_args.out_success) {
                    rewrite_args = NULL;
                } else if (val) {
                    r_val = grewrite_args.out_rtn;
                }
            } else {
                val = typeLookup(static_cast<BoxedClass*>(obj), attr, NULL);
            }

            if (val) {
                Box* res = descriptorClsSpecialCases(rewrite_args, static_cast<BoxedClass*>(obj), val, r_val, for_call,
                                                     bind_obj_out, r_bind_obj_out);
                if (res) {
                    return res;
                }

                // Lookup __get__
                RewriterVar* r_get = NULL;
                Box* local_get;
                if (rewrite_args) {
                    RewriterVar* r_val_cls = r_val->getAttr(BOX_CLS_OFFSET, Location::any());
                    GetattrRewriteArgs grewrite_args(rewrite_args->rewriter, r_val_cls, Location::any());
                    local_get = typeLookup(val->cls, get_str, &grewrite_args);
                    if (!grewrite_args.out_success) {
                        rewrite_args = NULL;
                    } else if (local_get) {
                        r_get = grewrite_args.out_rtn;
                    }
                } else {
                    local_get = typeLookup(val->cls, get_str, NULL);
                }

                // Call __get__(val, None, obj)
                if (local_get) {
                    Box* res;

                    if (for_call) {
                        rewrite_args = NULL;
                        REWRITE_ABORTED("");
                    }

                    if (rewrite_args) {
                        CallRewriteArgs crewrite_args(rewrite_args->rewriter, r_get, rewrite_args->destination);
                        crewrite_args.arg1 = r_val;
                        crewrite_args.arg2 = rewrite_args->rewriter->loadConst((intptr_t)None, Location::any());
                        crewrite_args.arg3 = rewrite_args->obj;
                        res = runtimeCallInternal(local_get, &crewrite_args, ArgPassSpec(3), val, None, obj, NULL,
                                                  NULL);
                        if (!crewrite_args.out_success) {
                            rewrite_args = NULL;
                        } else {
                            rewrite_args->out_success = true;
                            rewrite_args->out_rtn = crewrite_args.out_rtn;
                        }
                    } else {
                        res = runtimeCallInternal(local_get, NULL, ArgPassSpec(3), val, None, obj, NULL, NULL);
                    }
                    return res;
                }

                // If there was no local __get__, just return val
                if (rewrite_args) {
                    rewrite_args->out_rtn = r_val;
                    rewrite_args->out_success = true;
                }
                return val;
            }
        }
    }

    // If descr and __get__ exist, then call __get__
    if (descr) {
        // Special cases first
        Box* res = nondataDescriptorInstanceSpecialCases(rewrite_args, obj, descr, r_descr, for_call, bind_obj_out,
                                                         r_bind_obj_out);
        if (res) {
            return res;
        }

        // We looked up __get__ above. If we found it, call it and return
        // the result.
        if (_get_) {
            // this could happen for the callattr path...
            if (for_call) {
                rewrite_args = NULL;
                REWRITE_ABORTED("");
            }

            Box* res;
            if (rewrite_args) {
                CallRewriteArgs crewrite_args(rewrite_args->rewriter, r_get, rewrite_args->destination);
                crewrite_args.arg1 = r_descr;
                crewrite_args.arg2 = rewrite_args->obj;
                crewrite_args.arg3 = rewrite_args->obj->getAttr(BOX_CLS_OFFSET, Location::any());
                res = runtimeCallInternal(_get_, &crewrite_args, ArgPassSpec(3), descr, obj, obj->cls, NULL, NULL);
                if (!crewrite_args.out_success) {
                    rewrite_args = NULL;
                } else {
                    rewrite_args->out_success = true;
                    rewrite_args->out_rtn = crewrite_args.out_rtn;
                }
            } else {
                res = runtimeCallInternal(_get_, NULL, ArgPassSpec(3), descr, obj, obj->cls, NULL, NULL);
            }
            return res;
        }

        // Otherwise, just return descr.
        if (rewrite_args) {
            rewrite_args->out_rtn = r_descr;
            rewrite_args->out_success = true;
        }
        return descr;
    }

    // Finally, check __getattr__

    if (!cls_only) {
        // Don't need to pass icentry args, since we special-case __getattribute__ and __getattr__ to use
        // invalidation rather than guards
        rewrite_args = NULL;
        REWRITE_ABORTED("");
        Box* getattr = typeLookup(obj->cls, getattr_str, NULL);
        if (getattr) {
            Box* boxstr = boxString(attr);
            Box* rtn = runtimeCall2(getattr, ArgPassSpec(2), obj, boxstr);
            return rtn;
        }

        if (rewrite_args) {
            rewrite_args->rewriter->addDependenceOn(obj->cls->dependent_icgetattrs);
        }
    }

    if (rewrite_args) {
        rewrite_args->out_success = true;
    }
    return NULL;
}

Box* getattrInternal(Box* obj, const std::string& attr, GetattrRewriteArgs* rewrite_args) {
    return getattrInternalGeneral(obj, attr, rewrite_args,
                                  /* cls_only */ false,
                                  /* for_call */ false, NULL, NULL);
}

extern "C" Box* getattr(Box* obj, const char* attr) {
    static StatCounter slowpath_getattr("slowpath_getattr");
    slowpath_getattr.log();

    bool is_dunder = (attr[0] == '_' && attr[1] == '_');

    if (is_dunder) {
        if (strcmp(attr, "__dict__") == 0) {
            // TODO this is wrong, should be added at the class level as a getset
            if (obj->cls->instancesHaveHCAttrs())
                return makeAttrWrapper(obj);
        }
    }

    if (VERBOSITY() >= 2) {
#if !DISABLE_STATS
        std::string per_name_stat_name = "getattr__" + std::string(attr);
        int id = Stats::getStatId(per_name_stat_name);
        Stats::log(id);
#endif
    }

    std::unique_ptr<Rewriter> rewriter(
        Rewriter::createRewriter(__builtin_extract_return_addr(__builtin_return_address(0)), 2, "getattr"));

    Box* val;
    if (rewriter.get()) {
        Location dest;
        TypeRecorder* recorder = rewriter->getTypeRecorder();
        if (recorder)
            dest = Location::forArg(1);
        else
            dest = rewriter->getReturnDestination();
        GetattrRewriteArgs rewrite_args(rewriter.get(), rewriter->getArg(0), dest);
        val = getattrInternal(obj, attr, &rewrite_args);

        // should make sure getattrInternal calls finishes using obj itself
        // if it is successful

        if (rewrite_args.out_success && val) {
            if (recorder) {
                RewriterVar* record_rtn = rewriter->call(false, (void*)recordType,
                                                         rewriter->loadConst((intptr_t)recorder, Location::forArg(0)),
                                                         rewrite_args.out_rtn);
                rewriter->commitReturning(record_rtn);

                recordType(recorder, val);
            } else {
                rewriter->commitReturning(rewrite_args.out_rtn);
            }
        }
    } else {
        val = getattrInternal(obj, attr, NULL);
    }

    if (val) {
        return val;
    }

    if (is_dunder) {
        // There's more to it than this:
        if (strcmp(attr, "__class__") == 0) {
            assert(obj->cls != instance_cls); // I think in this case __class__ is supposed to be the classobj?
            return obj->cls;
        }

        // This doesn't belong here either:
        if (strcmp(attr, "__bases__") == 0 && isSubclass(obj->cls, type_cls)) {
            BoxedClass* cls = static_cast<BoxedClass*>(obj);
            if (cls->tp_base)
                return new BoxedTuple({ static_cast<BoxedClass*>(obj)->tp_base });
            return EmptyTuple;
        }
    }

    raiseAttributeError(obj, attr);
}

bool dataDescriptorSetSpecialCases(Box* obj, Box* val, Box* descr, SetattrRewriteArgs* rewrite_args,
                                   RewriterVar* r_descr, const std::string& attr_name) {

    // Special case: getset descriptor
    if (descr->cls == getset_cls) {
        BoxedGetsetDescriptor* getset_descr = static_cast<BoxedGetsetDescriptor*>(descr);

        // TODO type checking goes here
        if (getset_descr->set == NULL) {
            raiseExcHelper(AttributeError, "attribute '%s' of '%s' object is not writable", attr_name.c_str(),
                           getTypeName(getset_descr));
        }

        if (rewrite_args) {
            RewriterVar* r_obj = rewrite_args->obj;
            RewriterVar* r_val = rewrite_args->attrval;

            r_descr->addAttrGuard(offsetof(BoxedGetsetDescriptor, set), (intptr_t)getset_descr->set);
            RewriterVar* r_closure = r_descr->getAttr(offsetof(BoxedGetsetDescriptor, closure));
            rewrite_args->rewriter->call(
                /* can_call_into_python */ true, (void*)getset_descr->set, { r_obj, r_val, r_closure });
            rewrite_args->out_success = true;
        }

        getset_descr->set(obj, val, getset_descr->closure);

        return true;
    }

    return false;
}

void setattrInternal(Box* obj, const std::string& attr, Box* val, SetattrRewriteArgs* rewrite_args) {
    assert(gc::isValidGCObject(val));

    // Lookup a descriptor
    Box* descr = NULL;
    RewriterVar* r_descr = NULL;
    // TODO probably check that the cls is user-defined or something like that
    // (figure out exactly what)
    // (otherwise no need to check descriptor logic)
    if (rewrite_args) {
        RewriterVar* r_cls = rewrite_args->obj->getAttr(BOX_CLS_OFFSET, Location::any());
        GetattrRewriteArgs crewrite_args(rewrite_args->rewriter, r_cls, rewrite_args->rewriter->getReturnDestination());
        descr = typeLookup(obj->cls, attr, &crewrite_args);

        if (!crewrite_args.out_success) {
            rewrite_args = NULL;
        } else if (descr) {
            r_descr = crewrite_args.out_rtn;
        }
    } else {
        descr = typeLookup(obj->cls, attr, NULL);
    }

    Box* _set_ = NULL;
    RewriterVar* r_set = NULL;
    if (descr) {
        bool special_case_worked = dataDescriptorSetSpecialCases(obj, val, descr, rewrite_args, r_descr, attr);
        if (special_case_worked) {
            // We don't need to to the invalidation stuff in this case.
            return;
        }

        if (rewrite_args) {
            RewriterVar* r_cls = r_descr->getAttr(BOX_CLS_OFFSET, Location::any());
            GetattrRewriteArgs trewrite_args(rewrite_args->rewriter, r_cls, Location::any());
            _set_ = typeLookup(descr->cls, set_str, &trewrite_args);
            if (!trewrite_args.out_success) {
                rewrite_args = NULL;
            } else if (_set_) {
                r_set = trewrite_args.out_rtn;
            }
        } else {
            _set_ = typeLookup(descr->cls, set_str, NULL);
        }
    }

    // If `descr` has __set__ (thus making it a descriptor) we should call
    // __set__ with `val` rather than directly calling setattr
    if (descr && _set_) {
        if (rewrite_args) {
            CallRewriteArgs crewrite_args(rewrite_args->rewriter, r_set, Location::any());
            crewrite_args.arg1 = r_descr;
            crewrite_args.arg2 = rewrite_args->obj;
            crewrite_args.arg3 = rewrite_args->attrval;
            runtimeCallInternal(_set_, &crewrite_args, ArgPassSpec(3), descr, obj, val, NULL, NULL);
            if (crewrite_args.out_success) {
                rewrite_args->out_success = true;
            }
        } else {
            runtimeCallInternal(_set_, NULL, ArgPassSpec(3), descr, obj, val, NULL, NULL);
        }

        // We don't need to to the invalidation stuff in this case.
        return;
    } else {
        obj->setattr(attr, val, rewrite_args);
    }

    if (isSubclass(obj->cls, type_cls)) {
        BoxedClass* self = static_cast<BoxedClass*>(obj);

        if (attr == getattr_str || attr == getattribute_str) {
            if (rewrite_args)
                REWRITE_ABORTED("");
            // Will have to embed the clear in the IC, so just disable the patching for now:
            rewrite_args = NULL;

            // TODO should put this clearing behavior somewhere else, since there are probably more
            // cases in which we want to do it.
            self->dependent_icgetattrs.invalidateAll();
        }

        if (attr == "__base__" && self->getattr("__base__"))
            raiseExcHelper(TypeError, "readonly attribute");

        bool touched_slot = update_slot(self, attr);
        if (touched_slot) {
            rewrite_args = NULL;
            REWRITE_ABORTED("");
        }
    }
}

extern "C" void setattr(Box* obj, const char* attr, Box* attr_val) {
    assert(strcmp(attr, "__class__") != 0);

    static StatCounter slowpath_setattr("slowpath_setattr");
    slowpath_setattr.log();

    if (!obj->cls->instancesHaveHCAttrs() && !obj->cls->instancesHaveDictAttrs()) {
        raiseAttributeError(obj, attr);
    }

    if (obj->cls == type_cls) {
        BoxedClass* cobj = static_cast<BoxedClass*>(obj);
        if (!isUserDefined(cobj)) {
            raiseExcHelper(TypeError, "can't set attributes of built-in/extension type '%s'", getNameOfClass(cobj));
        }
    }

    std::unique_ptr<Rewriter> rewriter(
        Rewriter::createRewriter(__builtin_extract_return_addr(__builtin_return_address(0)), 3, "setattr"));

    if (rewriter.get()) {
        // rewriter->trap();
        SetattrRewriteArgs rewrite_args(rewriter.get(), rewriter->getArg(0), rewriter->getArg(2));
        setattrInternal(obj, attr, attr_val, &rewrite_args);
        if (rewrite_args.out_success) {
            rewriter->commit();
        }
    } else {
        setattrInternal(obj, attr, attr_val, NULL);
    }
}

bool isUserDefined(BoxedClass* cls) {
    return cls->is_user_defined;
    // return cls->hasattrs && (cls != function_cls && cls != type_cls) && !cls->is_constant;
}

extern "C" bool nonzero(Box* obj) {
    assert(gc::isValidGCObject(obj));

    static StatCounter slowpath_nonzero("slowpath_nonzero");

    std::unique_ptr<Rewriter> rewriter(
        Rewriter::createRewriter(__builtin_extract_return_addr(__builtin_return_address(0)), 1, "nonzero"));

    RewriterVar* r_obj = NULL;
    if (rewriter.get()) {
        r_obj = rewriter->getArg(0);
        r_obj->addAttrGuard(BOX_CLS_OFFSET, (intptr_t)obj->cls);
    }

    if (obj->cls == bool_cls) {
        // TODO: is it faster to compare to True? (especially since it will be a constant we can embed in the rewrite)
        if (rewriter.get()) {
            RewriterVar* b = r_obj->getAttr(BOOL_B_OFFSET, rewriter->getReturnDestination());
            rewriter->commitReturning(b);
        }

        BoxedBool* bool_obj = static_cast<BoxedBool*>(obj);
        return bool_obj->n;
    } else if (obj->cls == int_cls) {
        if (rewriter.get()) {
            // TODO should do:
            // test 	%rsi, %rsi
            // setne	%al
            RewriterVar* n = r_obj->getAttr(INT_N_OFFSET, rewriter->getReturnDestination());
            RewriterVar* b = n->toBool(rewriter->getReturnDestination());
            rewriter->commitReturning(b);
        }

        BoxedInt* int_obj = static_cast<BoxedInt*>(obj);
        return int_obj->n != 0;
    } else if (obj->cls == float_cls) {
        if (rewriter.get()) {
            RewriterVar* b = rewriter->call(false, (void*)floatNonzeroUnboxed, r_obj);
            rewriter->commitReturning(b);
        }
        return static_cast<BoxedFloat*>(obj)->d != 0;
    } else if (obj->cls == none_cls) {
        if (rewriter.get()) {
            RewriterVar* b = rewriter->loadConst(0, rewriter->getReturnDestination());
            rewriter->commitReturning(b);
        }
        return false;
    }

    // FIXME we have internal functions calling this method;
    // instead, we should break this out into an external and internal function.
    // slowpath_* counters are supposed to count external calls; putting it down
    // here gets a better representation of that.
    // TODO move internal callers to nonzeroInternal, and log *all* calls to nonzero
    slowpath_nonzero.log();

    // int id = Stats::getStatId("slowpath_nonzero_" + *getTypeName(obj));
    // Stats::log(id);

    // go through descriptor logic
    Box* func = getclsattr_internal(obj, "__nonzero__", NULL);
    if (!func)
        func = getclsattr_internal(obj, "__len__", NULL);

    if (func == NULL) {
        ASSERT(isUserDefined(obj->cls) || obj->cls == classobj_cls || obj->cls == type_cls
<<<<<<< HEAD
                   || isSubclass(obj->cls, Exception) || obj->cls == file_cls,
               "%s.__nonzero__", getTypeName(obj)->c_str()); // TODO
=======
                   || isSubclass(obj->cls, Exception) || obj->cls == file_cls || obj->cls == traceback_cls
                   || obj->cls == instancemethod_cls,
               "%s.__nonzero__",
               getTypeName(obj)); // TODO
        // TODO should rewrite these?
>>>>>>> 2b374d67
        return true;
    }

    Box* r = runtimeCall0(func, ArgPassSpec(0));
    // I believe this behavior is handled by the slot wrappers in CPython:
    if (r->cls == bool_cls) {
        BoxedBool* b = static_cast<BoxedBool*>(r);
        bool rtn = b->n;
        return rtn;
    } else if (r->cls == int_cls) {
        BoxedInt* b = static_cast<BoxedInt*>(r);
        bool rtn = b->n != 0;
        return rtn;
    } else {
        raiseExcHelper(TypeError, "__nonzero__ should return bool or int, returned %s", getTypeName(r));
    }
}

extern "C" BoxedString* str(Box* obj) {
    static StatCounter slowpath_str("slowpath_str");
    slowpath_str.log();

    if (obj->cls != str_cls) {
        // TODO could do an IC optimization here (once we do rewrites here at all):
        // if __str__ is objectStr, just guard on that and call repr directly.
        obj = callattrInternal(obj, &str_str, CLASS_ONLY, NULL, ArgPassSpec(0), NULL, NULL, NULL, NULL, NULL);
    }

    if (obj->cls != str_cls) {
        raiseExcHelper(TypeError, "__str__ did not return a string!");
    }
    return static_cast<BoxedString*>(obj);
}

extern "C" BoxedString* repr(Box* obj) {
    static StatCounter slowpath_repr("slowpath_repr");
    slowpath_repr.log();

    obj = callattrInternal(obj, &repr_str, CLASS_ONLY, NULL, ArgPassSpec(0), NULL, NULL, NULL, NULL, NULL);

    if (obj->cls != str_cls) {
        raiseExcHelper(TypeError, "__repr__ did not return a string!");
    }
    return static_cast<BoxedString*>(obj);
}

extern "C" BoxedString* reprOrNull(Box* obj) {
    try {
        Box* r = repr(obj);
        assert(r->cls == str_cls); // this should be checked by repr()
        return static_cast<BoxedString*>(r);
    } catch (ExcInfo e) {
        return nullptr;
    }
}

extern "C" BoxedString* strOrNull(Box* obj) {
    try {
        BoxedString* r = str(obj);
        return static_cast<BoxedString*>(r);
    } catch (ExcInfo e) {
        return nullptr;
    }
}

extern "C" bool isinstance(Box* obj, Box* cls, int64_t flags) {
    bool false_on_noncls = (flags & 0x1);

    if (cls->cls == tuple_cls) {
        auto t = static_cast<BoxedTuple*>(cls);
        for (auto c : t->elts) {
            if (isinstance(obj, c, flags))
                return true;
        }
        return false;
    }

    if (cls->cls == classobj_cls) {
        if (!isSubclass(obj->cls, instance_cls))
            return false;

        return instanceIsinstance(static_cast<BoxedInstance*>(obj), static_cast<BoxedClassobj*>(cls));
    }

    if (!false_on_noncls) {
        assert(cls->cls == type_cls);
    } else {
        if (cls->cls != type_cls)
            return false;
    }

    BoxedClass* ccls = static_cast<BoxedClass*>(cls);

    // TODO the class is allowed to override this using __instancecheck__
    return isSubclass(obj->cls, ccls);
}

extern "C" BoxedInt* hash(Box* obj) {
    static StatCounter slowpath_hash("slowpath_hash");
    slowpath_hash.log();

    // goes through descriptor logic
    Box* hash = getclsattr_internal(obj, "__hash__", NULL);

    if (hash == NULL) {
        ASSERT(isUserDefined(obj->cls), "%s.__hash__", getTypeName(obj));
        // TODO not the best way to handle this...
        return static_cast<BoxedInt*>(boxInt((i64)obj));
    }

    Box* rtn = runtimeCall0(hash, ArgPassSpec(0));
    if (rtn->cls != int_cls) {
        raiseExcHelper(TypeError, "an integer is required");
    }
    return static_cast<BoxedInt*>(rtn);
}

extern "C" BoxedInt* lenInternal(Box* obj, LenRewriteArgs* rewrite_args) {
    Box* rtn;
    if (rewrite_args) {
        CallRewriteArgs crewrite_args(rewrite_args->rewriter, rewrite_args->obj, rewrite_args->destination);
        rtn = callattrInternal0(obj, &attr_str, CLASS_ONLY, &crewrite_args, ArgPassSpec(0));
        if (!crewrite_args.out_success)
            rewrite_args = NULL;
        else if (rtn)
            rewrite_args->out_rtn = crewrite_args.out_rtn;
    } else {
        rtn = callattrInternal0(obj, &attr_str, CLASS_ONLY, NULL, ArgPassSpec(0));
    }

    if (rtn == NULL) {
        raiseExcHelper(TypeError, "object of type '%s' has no len()", getTypeName(obj));
    }

    if (rtn->cls != int_cls) {
        raiseExcHelper(TypeError, "an integer is required");
    }

    if (rewrite_args)
        rewrite_args->out_success = true;
    return static_cast<BoxedInt*>(rtn);
}

extern "C" BoxedInt* len(Box* obj) {
    static StatCounter slowpath_len("slowpath_len");
    slowpath_len.log();

    return lenInternal(obj, NULL);
}

extern "C" i64 unboxedLen(Box* obj) {
    static StatCounter slowpath_unboxedlen("slowpath_unboxedlen");
    slowpath_unboxedlen.log();

    std::unique_ptr<Rewriter> rewriter(
        Rewriter::createRewriter(__builtin_extract_return_addr(__builtin_return_address(0)), 1, "unboxedLen"));

    BoxedInt* lobj;
    RewriterVar* r_boxed = NULL;
    if (rewriter.get()) {
        // rewriter->trap();
        LenRewriteArgs rewrite_args(rewriter.get(), rewriter->getArg(0), rewriter->getReturnDestination());
        lobj = lenInternal(obj, &rewrite_args);

        if (!rewrite_args.out_success) {
            rewriter.reset(NULL);
        } else
            r_boxed = rewrite_args.out_rtn;
    } else {
        lobj = lenInternal(obj, NULL);
    }

    assert(lobj->cls == int_cls);
    i64 rtn = lobj->n;

    if (rewriter.get()) {
        RewriterVar* rtn = r_boxed->getAttr(INT_N_OFFSET, Location(assembler::RAX));
        rewriter->commitReturning(rtn);
    }
    return rtn;
}

extern "C" void dump(void* p) {
    printf("\n");
    printf("Raw address: %p\n", p);

    bool is_gc = gc::isValidGCObject(p);
    if (!is_gc) {
        printf("non-gc memory\n");
        return;
    }

    if (gc::isNonheapRoot(p)) {
        printf("Non-heap GC object\n");

        printf("Assuming it's a class object...\n");
        PyTypeObject* type = (PyTypeObject*)(p);
        printf("tp_name: %s\n", type->tp_name);
        return;
    }

    gc::GCAllocation* al = gc::GCAllocation::fromUserData(p);
    if (al->kind_id == gc::GCKind::UNTRACKED) {
        printf("gc-untracked object\n");
        return;
    }

    if (al->kind_id == gc::GCKind::CONSERVATIVE) {
        printf("conservatively-scanned object object\n");
        return;
    }

    if (al->kind_id == gc::GCKind::PYTHON) {
        printf("Python object\n");
        Box* b = (Box*)p;
        printf("Class: %s\n", getFullTypeName(b).c_str());

        if (b->cls == bool_cls) {
            printf("The %s object\n", b == True ? "True" : "False");
        }

        if (isSubclass(b->cls, type_cls)) {
            printf("Type name: %s\n", getFullNameOfClass(static_cast<BoxedClass*>(b)).c_str());
        }

        if (isSubclass(b->cls, str_cls)) {
            printf("String value: %s\n", static_cast<BoxedString*>(b)->s.c_str());
        }

        if (isSubclass(b->cls, tuple_cls)) {
            printf("%ld elements\n", static_cast<BoxedTuple*>(b)->elts.size());
        }

        if (isSubclass(b->cls, int_cls)) {
            printf("Int value: %ld\n", static_cast<BoxedInt*>(b)->n);
        }

        if (isSubclass(b->cls, list_cls)) {
            printf("%ld elements\n", static_cast<BoxedList*>(b)->size);
        }

        return;
    }

    RELEASE_ASSERT(0, "%d", (int)al->kind_id);
}

// For rewriting purposes, this function assumes that nargs will be constant.
// That's probably fine for some uses (ex binops), but otherwise it should be guarded on beforehand.
extern "C" Box* callattrInternal(Box* obj, const std::string* attr, LookupScope scope, CallRewriteArgs* rewrite_args,
                                 ArgPassSpec argspec, Box* arg1, Box* arg2, Box* arg3, Box** args,
                                 const std::vector<const std::string*>* keyword_names) {
    int npassed_args = argspec.totalPassed();

    if (rewrite_args && !rewrite_args->args_guarded) {
        // TODO duplication with runtime_call
        // TODO should know which args don't need to be guarded, ex if we're guaranteed that they
        // already fit, either since the type inferencer could determine that,
        // or because they only need to fit into an UNKNOWN slot.

        if (npassed_args >= 1)
            rewrite_args->arg1->addAttrGuard(BOX_CLS_OFFSET, (intptr_t)arg1->cls);
        if (npassed_args >= 2)
            rewrite_args->arg2->addAttrGuard(BOX_CLS_OFFSET, (intptr_t)arg2->cls);
        if (npassed_args >= 3)
            rewrite_args->arg3->addAttrGuard(BOX_CLS_OFFSET, (intptr_t)arg3->cls);

        if (npassed_args > 3) {
            for (int i = 3; i < npassed_args; i++) {
                // TODO if there are a lot of args (>16), might be better to increment a pointer
                // rather index them directly?
                RewriterVar* v = rewrite_args->args->getAttr((i - 3) * sizeof(Box*), Location::any());
                v->addAttrGuard(BOX_CLS_OFFSET, (intptr_t)args[i - 3]->cls);
            }
        }
    }

    // right now I don't think this is ever called with INST_ONLY?
    assert(scope != INST_ONLY);

    // Look up the argument. Pass in the arguments to getattrInternalGeneral or getclsattr_general
    // that will shortcut functions by not putting them into instancemethods
    Box* bind_obj;
    RewriterVar* r_bind_obj;
    Box* val;
    RewriterVar* r_val = NULL;
    if (rewrite_args) {
        GetattrRewriteArgs grewrite_args(rewrite_args->rewriter, rewrite_args->obj, Location::any());
        val = getattrInternalGeneral(obj, *attr, &grewrite_args, scope == CLASS_ONLY, true, &bind_obj, &r_bind_obj);
        if (!grewrite_args.out_success) {
            rewrite_args = NULL;
        } else if (val) {
            r_val = grewrite_args.out_rtn;
        }
    } else {
        val = getattrInternalGeneral(obj, *attr, NULL, scope == CLASS_ONLY, true, &bind_obj, &r_bind_obj);
    }

    if (val == NULL) {
        if (rewrite_args)
            rewrite_args->out_success = true;
        return val;
    }

    if (bind_obj != NULL) {
        if (rewrite_args) {
            r_val->addGuard((int64_t)val);
        }

        // TODO copy from runtimeCall
        // TODO these two branches could probably be folded together (the first one is becoming
        // a subset of the second)
        if (npassed_args <= 2) {
            Box* rtn;
            if (rewrite_args) {
                CallRewriteArgs srewrite_args(rewrite_args->rewriter, r_val, rewrite_args->destination);
                srewrite_args.arg1 = r_bind_obj;

                // should be no-ops:
                if (npassed_args >= 1)
                    srewrite_args.arg2 = rewrite_args->arg1;
                if (npassed_args >= 2)
                    srewrite_args.arg3 = rewrite_args->arg2;

                srewrite_args.func_guarded = true;
                srewrite_args.args_guarded = true;

                rtn = runtimeCallInternal(val, &srewrite_args, ArgPassSpec(argspec.num_args + 1, argspec.num_keywords,
                                                                           argspec.has_starargs, argspec.has_kwargs),
                                          bind_obj, arg1, arg2, NULL, keyword_names);

                if (!srewrite_args.out_success) {
                    rewrite_args = NULL;
                } else {
                    rewrite_args->out_rtn = srewrite_args.out_rtn;
                }
            } else {
                rtn = runtimeCallInternal(val, NULL, ArgPassSpec(argspec.num_args + 1, argspec.num_keywords,
                                                                 argspec.has_starargs, argspec.has_kwargs),
                                          bind_obj, arg1, arg2, NULL, keyword_names);
            }

            if (rewrite_args)
                rewrite_args->out_success = true;
            return rtn;
        } else {
            int alloca_size = sizeof(Box*) * (npassed_args + 1 - 3);

            Box** new_args = (Box**)alloca(alloca_size);
            new_args[0] = arg3;
            memcpy(new_args + 1, args, (npassed_args - 3) * sizeof(Box*));

            Box* rtn;
            if (rewrite_args) {
                CallRewriteArgs srewrite_args(rewrite_args->rewriter, r_val, rewrite_args->destination);
                srewrite_args.arg1 = r_bind_obj;
                srewrite_args.arg2 = rewrite_args->arg1;
                srewrite_args.arg3 = rewrite_args->arg2;
                srewrite_args.args = rewrite_args->rewriter->allocateAndCopyPlus1(
                    rewrite_args->arg3, npassed_args == 3 ? NULL : rewrite_args->args, npassed_args - 3);

                srewrite_args.args_guarded = true;
                srewrite_args.func_guarded = true;

                rtn = runtimeCallInternal(val, &srewrite_args, ArgPassSpec(argspec.num_args + 1, argspec.num_keywords,
                                                                           argspec.has_starargs, argspec.has_kwargs),
                                          bind_obj, arg1, arg2, new_args, keyword_names);

                if (!srewrite_args.out_success) {
                    rewrite_args = NULL;
                } else {
                    rewrite_args->out_rtn = srewrite_args.out_rtn;

                    rewrite_args->out_success = true;
                }
            } else {
                rtn = runtimeCallInternal(val, NULL, ArgPassSpec(argspec.num_args + 1, argspec.num_keywords,
                                                                 argspec.has_starargs, argspec.has_kwargs),
                                          bind_obj, arg1, arg2, new_args, keyword_names);
            }
            return rtn;
        }
    } else {
        Box* rtn;
        // I *think* this check is here to limit the recursion nesting for rewriting, and originates
        // from a time when we didn't have silent-abort-when-patchpoint-full.
        if (val->cls != function_cls && val->cls != builtin_function_or_method_cls && val->cls != instancemethod_cls
            && val->cls != capifunc_cls) {
            rewrite_args = NULL;
            REWRITE_ABORTED("");
        }

        if (rewrite_args) {
            CallRewriteArgs srewrite_args(rewrite_args->rewriter, r_val, rewrite_args->destination);
            if (npassed_args >= 1)
                srewrite_args.arg1 = rewrite_args->arg1;
            if (npassed_args >= 2)
                srewrite_args.arg2 = rewrite_args->arg2;
            if (npassed_args >= 3)
                srewrite_args.arg3 = rewrite_args->arg3;
            if (npassed_args >= 4)
                srewrite_args.args = rewrite_args->args;
            srewrite_args.args_guarded = true;

            rtn = runtimeCallInternal(val, &srewrite_args, argspec, arg1, arg2, arg3, args, keyword_names);

            if (!srewrite_args.out_success) {
                rewrite_args = NULL;
            } else {
                rewrite_args->out_rtn = srewrite_args.out_rtn;
            }
        } else {
            rtn = runtimeCallInternal(val, NULL, argspec, arg1, arg2, arg3, args, keyword_names);
        }

        if (!rtn) {
            raiseExcHelper(TypeError, "'%s' object is not callable", getTypeName(val));
        }

        if (rewrite_args)
            rewrite_args->out_success = true;
        return rtn;
    }
}

extern "C" Box* callattr(Box* obj, const std::string* attr, CallattrFlags flags, ArgPassSpec argspec, Box* arg1,
                         Box* arg2, Box* arg3, Box** args, const std::vector<const std::string*>* keyword_names) {
    assert(gc::isValidGCObject(obj));

    int npassed_args = argspec.totalPassed();

    static StatCounter slowpath_callattr("slowpath_callattr");
    slowpath_callattr.log();

    assert(attr);

    int num_orig_args = 4 + std::min(4, npassed_args);
    if (argspec.num_keywords)
        num_orig_args++;

    // Uncomment this to help debug if callsites aren't getting rewritten:
    // printf("Slowpath call: %p (%s.%s)\n", __builtin_return_address(0), obj->cls->tp_name, attr->c_str());

    std::unique_ptr<Rewriter> rewriter(Rewriter::createRewriter(
        __builtin_extract_return_addr(__builtin_return_address(0)), num_orig_args, "callattr"));
    Box* rtn;

    LookupScope scope = flags.cls_only ? CLASS_ONLY : CLASS_OR_INST;

    if (rewriter.get()) {
        // TODO feel weird about doing this; it either isn't necessary
        // or this kind of thing is necessary in a lot more places
        // rewriter->getArg(3).addGuard(npassed_args);

        CallRewriteArgs rewrite_args(rewriter.get(), rewriter->getArg(0), rewriter->getReturnDestination());
        if (npassed_args >= 1)
            rewrite_args.arg1 = rewriter->getArg(4);
        if (npassed_args >= 2)
            rewrite_args.arg2 = rewriter->getArg(5);
        if (npassed_args >= 3)
            rewrite_args.arg3 = rewriter->getArg(6);
        if (npassed_args >= 4)
            rewrite_args.args = rewriter->getArg(7);
        rtn = callattrInternal(obj, attr, scope, &rewrite_args, argspec, arg1, arg2, arg3, args, keyword_names);

        if (!rewrite_args.out_success) {
            rewriter.reset(NULL);
        } else if (rtn) {
            rewriter->commitReturning(rewrite_args.out_rtn);
        }
    } else {
        rtn = callattrInternal(obj, attr, scope, NULL, argspec, arg1, arg2, arg3, args, keyword_names);
    }

    if (rtn == NULL && !flags.null_on_nonexistent) {
        raiseAttributeError(obj, attr->c_str());
    }

    return rtn;
}

static inline Box*& getArg(int idx, Box*& arg1, Box*& arg2, Box*& arg3, Box** args) {
    if (idx == 0)
        return arg1;
    if (idx == 1)
        return arg2;
    if (idx == 2)
        return arg3;
    return args[idx - 3];
}

static CompiledFunction* pickVersion(CLFunction* f, int num_output_args, Box* oarg1, Box* oarg2, Box* oarg3,
                                     Box** oargs) {
    LOCK_REGION(codegen_rwlock.asWrite());

    CompiledFunction* chosen_cf = NULL;
    for (CompiledFunction* cf : f->versions) {
        assert(cf->spec->arg_types.size() == num_output_args);

        if (cf->spec->rtn_type->llvmType() != UNKNOWN->llvmType())
            continue;

        bool works = true;
        for (int i = 0; i < num_output_args; i++) {
            Box* arg = getArg(i, oarg1, oarg2, oarg3, oargs);

            ConcreteCompilerType* t = cf->spec->arg_types[i];
            if ((arg && !t->isFitBy(arg->cls)) || (!arg && t != UNKNOWN)) {
                works = false;
                break;
            }
        }

        if (!works)
            continue;

        chosen_cf = cf;
        break;
    }

    if (chosen_cf == NULL) {
        if (f->source == NULL) {
            // TODO I don't think this should be happening any more?
            printf("Error: couldn't find suitable function version and no source to recompile!\n");
            abort();
        }

        std::vector<ConcreteCompilerType*> arg_types;
        for (int i = 0; i < num_output_args; i++) {
            Box* arg = getArg(i, oarg1, oarg2, oarg3, oargs);
            assert(arg); // only builtin functions can pass NULL args

            arg_types.push_back(typeFromClass(arg->cls));
        }
        FunctionSpecialization* spec = new FunctionSpecialization(UNKNOWN, arg_types);

        EffortLevel::EffortLevel new_effort = initialEffort();

        // this also pushes the new CompiledVersion to the back of the version list:
        chosen_cf = compileFunction(f, spec, new_effort, NULL);
    }

    return chosen_cf;
}

static std::string getFunctionName(CLFunction* f) {
    if (f->source)
        return f->source->getName();
    else if (f->versions.size()) {
        std::ostringstream oss;
        oss << "<function at " << f->versions[0]->code << ">";
        return oss.str();
    }
    return "<unknown function>";
}

static void placeKeyword(const ParamNames& param_names, std::vector<bool>& params_filled, const std::string& kw_name,
                         Box* kw_val, Box*& oarg1, Box*& oarg2, Box*& oarg3, Box** oargs, BoxedDict* okwargs,
                         CLFunction* cl) {
    assert(kw_val);

    bool found = false;
    for (int j = 0; j < param_names.args.size(); j++) {
        if (param_names.args[j].str() == kw_name && kw_name.size() > 0) {
            if (params_filled[j]) {
                raiseExcHelper(TypeError, "%.200s() got multiple values for keyword argument '%s'",
                               getFunctionName(cl).c_str(), kw_name.c_str());
            }

            getArg(j, oarg1, oarg2, oarg3, oargs) = kw_val;
            params_filled[j] = true;

            found = true;
            break;
        }
    }

    if (!found) {
        if (okwargs) {
            Box*& v = okwargs->d[boxString(kw_name)];
            if (v) {
                raiseExcHelper(TypeError, "%.200s() got multiple values for keyword argument '%s'",
                               getFunctionName(cl).c_str(), kw_name.c_str());
            }
            v = kw_val;
        } else {
            raiseExcHelper(TypeError, "%.200s() got an unexpected keyword argument '%s'", getFunctionName(cl).c_str(),
                           kw_name.c_str());
        }
    }
}

Box* callFunc(BoxedFunctionBase* func, CallRewriteArgs* rewrite_args, ArgPassSpec argspec, Box* arg1, Box* arg2,
              Box* arg3, Box** args, const std::vector<const std::string*>* keyword_names) {

    /*
     * Procedure:
     * - First match up positional arguments; any extra go to varargs.  error if too many.
     * - Then apply keywords; any extra go to kwargs.  error if too many.
     * - Use defaults to fill in any missing
     * - error about missing parameters
     */

    static StatCounter slowpath_resolveclfunc("slowpath_callfunc");
    slowpath_resolveclfunc.log();

    CLFunction* f = func->f;
    FunctionList& versions = f->versions;

    int num_output_args = f->numReceivedArgs();
    int num_passed_args = argspec.totalPassed();

    BoxedClosure* closure = func->closure;

    if (argspec.has_starargs || argspec.has_kwargs || f->takes_kwargs || func->isGenerator) {
        rewrite_args = NULL;
        REWRITE_ABORTED("");
    }

    // These could be handled:
    if (argspec.num_keywords) {
        rewrite_args = NULL;
        REWRITE_ABORTED("");
    }

    // TODO Should we guard on the CLFunction or the BoxedFunctionBase?
    // A single CLFunction could end up forming multiple BoxedFunctionBases, and we
    // could emit assembly that handles any of them.  But doing this involves some
    // extra indirection, and it's not clear if that's worth it, since it seems like
    // the common case will be functions only ever getting a single set of default arguments.
    bool guard_clfunc = false;
    assert(!guard_clfunc && "I think there are users that expect the boxedfunction to be guarded");

    if (rewrite_args) {
        assert(rewrite_args->args_guarded && "need to guard args here");

        if (!rewrite_args->func_guarded) {
            if (guard_clfunc) {
                rewrite_args->obj->addAttrGuard(offsetof(BoxedFunctionBase, f), (intptr_t)f);
            } else {
                rewrite_args->obj->addGuard((intptr_t)func);
            }
        }
    }

    if (rewrite_args) {
        // We might have trouble if we have more output args than input args,
        // such as if we need more space to pass defaults.
        if (num_output_args > 3 && num_output_args > argspec.totalPassed()) {
            int arg_bytes_required = (num_output_args - 3) * sizeof(Box*);
            RewriterVar* new_args = NULL;
            if (rewrite_args->args == NULL) {
                // rewrite_args->args could be empty if there are not more than
                // 3 input args.
                new_args = rewrite_args->rewriter->allocate(num_output_args - 3);
            } else {
                new_args = rewrite_args->rewriter->allocateAndCopy(rewrite_args->args, num_output_args - 3);
            }

            rewrite_args->args = new_args;
        }
    }

    std::vector<Box*> varargs;
    if (argspec.has_starargs) {
        Box* given_varargs = getArg(argspec.num_args + argspec.num_keywords, arg1, arg2, arg3, args);
        for (Box* e : given_varargs->pyElements()) {
            varargs.push_back(e);
        }
    }

    // The "output" args that we will pass to the called function:
    Box* oarg1 = NULL, * oarg2 = NULL, * oarg3 = NULL;
    Box** oargs = NULL;

    if (num_output_args > 3) {
        int size = (num_output_args - 3) * sizeof(Box*);
        oargs = (Box**)alloca(size);

#ifndef NDEBUG
        memset(&oargs[0], 0, size);
#endif
    }

    ////
    // First, match up positional parameters to positional/varargs:
    int positional_to_positional = std::min((int)argspec.num_args, f->num_args);
    for (int i = 0; i < positional_to_positional; i++) {
        getArg(i, oarg1, oarg2, oarg3, oargs) = getArg(i, arg1, arg2, arg3, args);

        // we already moved the positional args into position
    }

    int varargs_to_positional = std::min((int)varargs.size(), f->num_args - positional_to_positional);
    for (int i = 0; i < varargs_to_positional; i++) {
        assert(!rewrite_args && "would need to be handled here");
        getArg(i + positional_to_positional, oarg1, oarg2, oarg3, oargs) = varargs[i];
    }

    std::vector<bool> params_filled(num_output_args, false);
    for (int i = 0; i < positional_to_positional + varargs_to_positional; i++) {
        params_filled[i] = true;
    }

    std::vector<Box*, StlCompatAllocator<Box*>> unused_positional;
    for (int i = positional_to_positional; i < argspec.num_args; i++) {
        rewrite_args = NULL;
        REWRITE_ABORTED("");
        unused_positional.push_back(getArg(i, arg1, arg2, arg3, args));
    }
    for (int i = varargs_to_positional; i < varargs.size(); i++) {
        rewrite_args = NULL;
        REWRITE_ABORTED("");
        unused_positional.push_back(varargs[i]);
    }

    if (f->takes_varargs) {
        int varargs_idx = f->num_args;
        if (rewrite_args) {
            assert(!unused_positional.size());
            // rewrite_args->rewriter->loadConst((intptr_t)EmptyTuple, Location::forArg(varargs_idx));
            RewriterVar* emptyTupleConst = rewrite_args->rewriter->loadConst(
                (intptr_t)EmptyTuple, varargs_idx < 3 ? Location::forArg(varargs_idx) : Location::any());
            if (varargs_idx == 0)
                rewrite_args->arg1 = emptyTupleConst;
            if (varargs_idx == 1)
                rewrite_args->arg2 = emptyTupleConst;
            if (varargs_idx == 2)
                rewrite_args->arg3 = emptyTupleConst;
            if (varargs_idx >= 3)
                rewrite_args->args->setAttr((varargs_idx - 3) * sizeof(Box*), emptyTupleConst);
        }

        Box* ovarargs = new BoxedTuple(unused_positional);
        getArg(varargs_idx, oarg1, oarg2, oarg3, oargs) = ovarargs;
    } else if (unused_positional.size()) {
        raiseExcHelper(TypeError, "%s() takes at most %d argument%s (%d given)", getFunctionName(f).c_str(),
                       f->num_args, (f->num_args == 1 ? "" : "s"),
                       argspec.num_args + argspec.num_keywords + varargs.size());
    }

    ////
    // Second, apply any keywords:

    BoxedDict* okwargs = NULL;
    if (f->takes_kwargs) {
        assert(!rewrite_args && "would need to be handled here");
        okwargs = new BoxedDict();
        getArg(f->num_args + (f->takes_varargs ? 1 : 0), oarg1, oarg2, oarg3, oargs) = okwargs;
    }

    const ParamNames& param_names = f->param_names;
    if (!param_names.takes_param_names && argspec.num_keywords && !f->takes_kwargs) {
        raiseExcHelper(TypeError, "%s() doesn't take keyword arguments", getFunctionName(f).c_str());
    }

    if (argspec.num_keywords)
        assert(argspec.num_keywords == keyword_names->size());

    for (int i = 0; i < argspec.num_keywords; i++) {
        assert(!rewrite_args && "would need to be handled here");

        int arg_idx = i + argspec.num_args;
        Box* kw_val = getArg(arg_idx, arg1, arg2, arg3, args);

        if (!param_names.takes_param_names) {
            assert(okwargs);
            okwargs->d[boxStringPtr((*keyword_names)[i])] = kw_val;
            continue;
        }

        placeKeyword(param_names, params_filled, *(*keyword_names)[i], kw_val, oarg1, oarg2, oarg3, oargs, okwargs, f);
    }

    if (argspec.has_kwargs) {
        assert(!rewrite_args && "would need to be handled here");

        Box* kwargs
            = getArg(argspec.num_args + argspec.num_keywords + (argspec.has_starargs ? 1 : 0), arg1, arg2, arg3, args);
        RELEASE_ASSERT(kwargs->cls == dict_cls, "haven't implemented this for non-dicts");
        BoxedDict* d_kwargs = static_cast<BoxedDict*>(kwargs);

        for (auto& p : d_kwargs->d) {
            if (p.first->cls != str_cls)
                raiseExcHelper(TypeError, "%s() keywords must be strings", getFunctionName(f).c_str());

            BoxedString* s = static_cast<BoxedString*>(p.first);

            if (param_names.takes_param_names) {
                placeKeyword(param_names, params_filled, s->s, p.second, oarg1, oarg2, oarg3, oargs, okwargs, f);
            } else {
                assert(okwargs);

                Box*& v = okwargs->d[p.first];
                if (v) {
                    raiseExcHelper(TypeError, "%s() got multiple values for keyword argument '%s'",
                                   getFunctionName(f).c_str(), s->s.c_str());
                }
                v = p.second;
            }
        }
    }

    // Fill with defaults:

    for (int i = 0; i < f->num_args - f->num_defaults; i++) {
        if (params_filled[i])
            continue;
        // TODO not right error message
        raiseExcHelper(TypeError, "%s() did not get a value for positional argument %d", getFunctionName(f).c_str(), i);
    }

    RewriterVar* r_defaults_array = NULL;
    if (guard_clfunc) {
        r_defaults_array = rewrite_args->obj->getAttr(offsetof(BoxedFunctionBase, defaults), Location::any());
    }

    for (int i = f->num_args - f->num_defaults; i < f->num_args; i++) {
        if (params_filled[i])
            continue;

        int default_idx = i + f->num_defaults - f->num_args;
        Box* default_obj = func->defaults->elts[default_idx];

        if (rewrite_args) {
            int offset = offsetof(std::remove_pointer<decltype(BoxedFunctionBase::defaults)>::type, elts)
                         + sizeof(Box*) * default_idx;
            if (guard_clfunc) {
                // If we just guarded on the CLFunction, then we have to emit assembly
                // to fetch the values from the defaults array:
                if (i < 3) {
                    RewriterVar* r_default = r_defaults_array->getAttr(offset, Location::forArg(i));
                    if (i == 0)
                        rewrite_args->arg1 = r_default;
                    if (i == 1)
                        rewrite_args->arg2 = r_default;
                    if (i == 2)
                        rewrite_args->arg3 = r_default;
                } else {
                    RewriterVar* r_default = r_defaults_array->getAttr(offset, Location::any());
                    rewrite_args->args->setAttr((i - 3) * sizeof(Box*), r_default);
                }
            } else {
                // If we guarded on the BoxedFunctionBase, which has a constant set of defaults,
                // we can embed the default arguments directly into the instructions.
                if (i < 3) {
                    RewriterVar* r_default = rewrite_args->rewriter->loadConst((intptr_t)default_obj, Location::any());
                    if (i == 0)
                        rewrite_args->arg1 = r_default;
                    if (i == 1)
                        rewrite_args->arg2 = r_default;
                    if (i == 2)
                        rewrite_args->arg3 = r_default;
                } else {
                    RewriterVar* r_default = rewrite_args->rewriter->loadConst((intptr_t)default_obj, Location::any());
                    rewrite_args->args->setAttr((i - 3) * sizeof(Box*), r_default);
                }
            }
        }

        getArg(i, oarg1, oarg2, oarg3, oargs) = default_obj;
    }

    // special handling for generators:
    // the call to function containing a yield should just create a new generator object.
    Box* res;
    if (func->isGenerator) {
        res = createGenerator(func, oarg1, oarg2, oarg3, oargs);
    } else {
        res = callCLFunc(f, rewrite_args, num_output_args, closure, NULL, oarg1, oarg2, oarg3, oargs);
    }

    return res;
}

Box* callCLFunc(CLFunction* f, CallRewriteArgs* rewrite_args, int num_output_args, BoxedClosure* closure,
                BoxedGenerator* generator, Box* oarg1, Box* oarg2, Box* oarg3, Box** oargs) {
    CompiledFunction* chosen_cf = pickVersion(f, num_output_args, oarg1, oarg2, oarg3, oargs);

    assert(chosen_cf->is_interpreted == (chosen_cf->code == NULL));
    if (chosen_cf->is_interpreted) {
        return astInterpretFunction(chosen_cf, num_output_args, closure, generator, oarg1, oarg2, oarg3, oargs);
    }

    if (rewrite_args) {
        rewrite_args->rewriter->addDependenceOn(chosen_cf->dependent_callsites);

        std::vector<RewriterVar*> arg_vec;
        // TODO this kind of embedded reference needs to be tracked by the GC somehow?
        // Or maybe it's ok, since we've guarded on the function object?
        if (closure)
            arg_vec.push_back(rewrite_args->rewriter->loadConst((intptr_t)closure, Location::forArg(0)));
        if (num_output_args >= 1)
            arg_vec.push_back(rewrite_args->arg1);
        if (num_output_args >= 2)
            arg_vec.push_back(rewrite_args->arg2);
        if (num_output_args >= 3)
            arg_vec.push_back(rewrite_args->arg3);
        if (num_output_args >= 4)
            arg_vec.push_back(rewrite_args->args);

        rewrite_args->out_rtn = rewrite_args->rewriter->call(true, (void*)chosen_cf->call, arg_vec);
        rewrite_args->out_success = true;
    }

    if (closure && generator)
        return chosen_cf->closure_generator_call(closure, generator, oarg1, oarg2, oarg3, oargs);
    else if (closure)
        return chosen_cf->closure_call(closure, oarg1, oarg2, oarg3, oargs);
    else if (generator)
        return chosen_cf->generator_call(generator, oarg1, oarg2, oarg3, oargs);
    else
        return chosen_cf->call(oarg1, oarg2, oarg3, oargs);
}


Box* runtimeCallInternal(Box* obj, CallRewriteArgs* rewrite_args, ArgPassSpec argspec, Box* arg1, Box* arg2, Box* arg3,
                         Box** args, const std::vector<const std::string*>* keyword_names) {
    int npassed_args = argspec.totalPassed();

    if (obj->cls != function_cls && obj->cls != builtin_function_or_method_cls && obj->cls != instancemethod_cls) {
        Box* rtn;
        if (rewrite_args) {
            // TODO is this ok?
            // rewrite_args->rewriter->trap();
            rtn = callattrInternal(obj, &call_str, CLASS_ONLY, rewrite_args, argspec, arg1, arg2, arg3, args,
                                   keyword_names);
        } else {
            rtn = callattrInternal(obj, &call_str, CLASS_ONLY, NULL, argspec, arg1, arg2, arg3, args, keyword_names);
        }
        if (!rtn)
            raiseExcHelper(TypeError, "'%s' object is not callable", getTypeName(obj));
        return rtn;
    }

    if (rewrite_args) {
        if (!rewrite_args->args_guarded) {
            // TODO should know which args don't need to be guarded, ex if we're guaranteed that they
            // already fit, either since the type inferencer could determine that,
            // or because they only need to fit into an UNKNOWN slot.

            if (npassed_args >= 1)
                rewrite_args->arg1->addAttrGuard(BOX_CLS_OFFSET, (intptr_t)arg1->cls);
            if (npassed_args >= 2)
                rewrite_args->arg2->addAttrGuard(BOX_CLS_OFFSET, (intptr_t)arg2->cls);
            if (npassed_args >= 3)
                rewrite_args->arg3->addAttrGuard(BOX_CLS_OFFSET, (intptr_t)arg3->cls);
            for (int i = 3; i < npassed_args; i++) {
                RewriterVar* v = rewrite_args->args->getAttr((i - 3) * sizeof(Box*), Location::any());
                v->addAttrGuard(BOX_CLS_OFFSET, (intptr_t)args[i - 3]->cls);
            }
            rewrite_args->args_guarded = true;
        }

        rewrite_args->rewriter->addDecision(obj->cls == function_cls || obj->cls == builtin_function_or_method_cls ? 1
                                                                                                                   : 0);
    }

    if (obj->cls == function_cls || obj->cls == builtin_function_or_method_cls) {
        BoxedFunctionBase* f = static_cast<BoxedFunctionBase*>(obj);

        // Some functions are sufficiently important that we want them to be able to patchpoint themselves;
        // they can do this by setting the "internal_callable" field:
        CLFunction::InternalCallable callable = f->f->internal_callable;
        if (callable == NULL) {
            callable = callFunc;
        }
        Box* res = callable(f, rewrite_args, argspec, arg1, arg2, arg3, args, keyword_names);
        return res;
    } else if (obj->cls == instancemethod_cls) {
        // TODO it's dumb but I should implement patchpoints here as well
        // duplicated with callattr
        BoxedInstanceMethod* im = static_cast<BoxedInstanceMethod*>(obj);

        if (rewrite_args && !rewrite_args->func_guarded) {
            rewrite_args->obj->addAttrGuard(INSTANCEMETHOD_FUNC_OFFSET, (intptr_t)im->func);
        }

        // Guard on which type of instancemethod (bound or unbound)
        // That is, if im->obj is NULL, guard on it being NULL
        // otherwise, guard on it being non-NULL
        if (rewrite_args) {
            rewrite_args->obj->addAttrGuard(INSTANCEMETHOD_OBJ_OFFSET, 0, im->obj != NULL);
        }

        // TODO guard on im->obj being NULL or not
        if (im->obj == NULL) {
            Box* f = im->func;
            if (rewrite_args) {
                rewrite_args->func_guarded = true;
                rewrite_args->args_guarded = true;
                rewrite_args->obj = rewrite_args->obj->getAttr(INSTANCEMETHOD_FUNC_OFFSET, Location::any());
            }
            Box* res = runtimeCallInternal(f, rewrite_args, argspec, arg1, arg2, arg3, args, keyword_names);
            return res;
        }

        if (npassed_args <= 2) {
            Box* rtn;
            if (rewrite_args) {
                // Kind of weird that we don't need to give this a valid RewriterVar, but it shouldn't need to access it
                // (since we've already guarded on the function).
                // rewriter enforce that we give it one, though
                CallRewriteArgs srewrite_args(rewrite_args->rewriter, rewrite_args->obj, rewrite_args->destination);

                srewrite_args.arg1 = rewrite_args->obj->getAttr(INSTANCEMETHOD_OBJ_OFFSET, Location::any());
                srewrite_args.func_guarded = true;
                srewrite_args.args_guarded = true;
                if (npassed_args >= 1)
                    srewrite_args.arg2 = rewrite_args->arg1;
                if (npassed_args >= 2)
                    srewrite_args.arg3 = rewrite_args->arg2;

                rtn = runtimeCallInternal(
                    im->func, &srewrite_args,
                    ArgPassSpec(argspec.num_args + 1, argspec.num_keywords, argspec.has_starargs, argspec.has_kwargs),
                    im->obj, arg1, arg2, NULL, keyword_names);

                if (!srewrite_args.out_success) {
                    rewrite_args = NULL;
                } else {
                    rewrite_args->out_rtn = srewrite_args.out_rtn;
                }
            } else {
                rtn = runtimeCallInternal(im->func, NULL, ArgPassSpec(argspec.num_args + 1, argspec.num_keywords,
                                                                      argspec.has_starargs, argspec.has_kwargs),
                                          im->obj, arg1, arg2, NULL, keyword_names);
            }
            if (rewrite_args)
                rewrite_args->out_success = true;
            return rtn;
        } else {
            Box** new_args = (Box**)alloca(sizeof(Box*) * (npassed_args + 1 - 3));
            new_args[0] = arg3;
            memcpy(new_args + 1, args, (npassed_args - 3) * sizeof(Box*));
            Box* rtn = runtimeCall(im->func, ArgPassSpec(argspec.num_args + 1, argspec.num_keywords,
                                                         argspec.has_starargs, argspec.has_kwargs),
                                   im->obj, arg1, arg2, new_args, keyword_names);
            return rtn;
        }
    }
    assert(0);
    abort();
}

extern "C" Box* runtimeCall(Box* obj, ArgPassSpec argspec, Box* arg1, Box* arg2, Box* arg3, Box** args,
                            const std::vector<const std::string*>* keyword_names) {
    int npassed_args = argspec.totalPassed();

    static StatCounter slowpath_runtimecall("slowpath_runtimecall");
    slowpath_runtimecall.log();

    int num_orig_args = 2 + std::min(4, npassed_args);
    if (argspec.num_keywords > 0) {
        assert(argspec.num_keywords == keyword_names->size());
        num_orig_args++;
    }
    std::unique_ptr<Rewriter> rewriter(Rewriter::createRewriter(
        __builtin_extract_return_addr(__builtin_return_address(0)), num_orig_args, "runtimeCall"));
    Box* rtn;

    if (rewriter.get()) {
        // TODO feel weird about doing this; it either isn't necessary
        // or this kind of thing is necessary in a lot more places
        // rewriter->getArg(1).addGuard(npassed_args);

        CallRewriteArgs rewrite_args(rewriter.get(), rewriter->getArg(0), rewriter->getReturnDestination());
        if (npassed_args >= 1)
            rewrite_args.arg1 = rewriter->getArg(2);
        if (npassed_args >= 2)
            rewrite_args.arg2 = rewriter->getArg(3);
        if (npassed_args >= 3)
            rewrite_args.arg3 = rewriter->getArg(4);
        if (npassed_args >= 4)
            rewrite_args.args = rewriter->getArg(5);
        rtn = runtimeCallInternal(obj, &rewrite_args, argspec, arg1, arg2, arg3, args, keyword_names);

        if (!rewrite_args.out_success) {
            rewriter.reset(NULL);
        } else if (rtn) {
            rewriter->commitReturning(rewrite_args.out_rtn);
        }
    } else {
        rtn = runtimeCallInternal(obj, NULL, argspec, arg1, arg2, arg3, args, keyword_names);
    }
    assert(rtn);

    return rtn;
}

extern "C" Box* binopInternal(Box* lhs, Box* rhs, int op_type, bool inplace, BinopRewriteArgs* rewrite_args) {
    // TODO handle the case of the rhs being a subclass of the lhs
    // this could get really annoying because you can dynamically make one type a subclass
    // of the other!

    if (rewrite_args) {
        // TODO probably don't need to guard on the lhs_cls since it
        // will get checked no matter what, but the check that should be
        // removed is probably the later one.
        // ie we should have some way of specifying what we know about the values
        // of objects and their attributes, and the attributes' attributes.
        rewrite_args->lhs->addAttrGuard(BOX_CLS_OFFSET, (intptr_t)lhs->cls);
        rewrite_args->rhs->addAttrGuard(BOX_CLS_OFFSET, (intptr_t)rhs->cls);
    }

    Box* irtn = NULL;
    if (inplace) {
        std::string iop_name = getInplaceOpName(op_type);
        if (rewrite_args) {
            CallRewriteArgs srewrite_args(rewrite_args->rewriter, rewrite_args->lhs, rewrite_args->destination);
            srewrite_args.arg1 = rewrite_args->rhs;
            srewrite_args.args_guarded = true;
            irtn = callattrInternal1(lhs, &iop_name, CLASS_ONLY, &srewrite_args, ArgPassSpec(1), rhs);

            if (!srewrite_args.out_success) {
                rewrite_args = NULL;
            } else if (irtn) {
                if (irtn != NotImplemented)
                    rewrite_args->out_rtn = srewrite_args.out_rtn;
            }
        } else {
            irtn = callattrInternal1(lhs, &iop_name, CLASS_ONLY, NULL, ArgPassSpec(1), rhs);
        }

        if (irtn) {
            if (irtn != NotImplemented) {
                if (rewrite_args) {
                    rewrite_args->out_success = true;
                }
                return irtn;
            }
        }
    }

    const std::string& op_name = getOpName(op_type);
    Box* lrtn;
    if (rewrite_args) {
        CallRewriteArgs srewrite_args(rewrite_args->rewriter, rewrite_args->lhs, rewrite_args->destination);
        srewrite_args.arg1 = rewrite_args->rhs;
        lrtn = callattrInternal1(lhs, &op_name, CLASS_ONLY, &srewrite_args, ArgPassSpec(1), rhs);

        if (!srewrite_args.out_success)
            rewrite_args = NULL;
        else if (lrtn) {
            if (lrtn != NotImplemented)
                rewrite_args->out_rtn = srewrite_args.out_rtn;
        }
    } else {
        lrtn = callattrInternal1(lhs, &op_name, CLASS_ONLY, NULL, ArgPassSpec(1), rhs);
    }


    if (lrtn) {
        if (lrtn != NotImplemented) {
            if (rewrite_args) {
                rewrite_args->out_success = true;
            }
            return lrtn;
        }
    }

    // TODO patch these cases
    if (rewrite_args) {
        assert(rewrite_args->out_success == false);
        rewrite_args = NULL;
        REWRITE_ABORTED("");
    }

    std::string rop_name = getReverseOpName(op_type);
    Box* rrtn = callattrInternal1(rhs, &rop_name, CLASS_ONLY, NULL, ArgPassSpec(1), lhs);
    if (rrtn != NULL && rrtn != NotImplemented)
        return rrtn;


    llvm::StringRef op_sym = getOpSymbol(op_type);
    const char* op_sym_suffix = "";
    if (inplace) {
        op_sym_suffix = "=";
    }

    if (VERBOSITY()) {
        if (inplace) {
            std::string iop_name = getInplaceOpName(op_type);
            if (irtn)
                fprintf(stderr, "%s has %s, but returned NotImplemented\n", getTypeName(lhs), iop_name.c_str());
            else
                fprintf(stderr, "%s does not have %s\n", getTypeName(lhs), iop_name.c_str());
        }

        if (lrtn)
            fprintf(stderr, "%s has %s, but returned NotImplemented\n", getTypeName(lhs), op_name.c_str());
        else
            fprintf(stderr, "%s does not have %s\n", getTypeName(lhs), op_name.c_str());
        if (rrtn)
            fprintf(stderr, "%s has %s, but returned NotImplemented\n", getTypeName(rhs), rop_name.c_str());
        else
            fprintf(stderr, "%s does not have %s\n", getTypeName(rhs), rop_name.c_str());
    }

    raiseExcHelper(TypeError, "unsupported operand type(s) for %s%s: '%s' and '%s'", op_sym.data(), op_sym_suffix,
                   getTypeName(lhs), getTypeName(rhs));
}

extern "C" Box* binop(Box* lhs, Box* rhs, int op_type) {
    static StatCounter slowpath_binop("slowpath_binop");
    slowpath_binop.log();
    // static StatCounter nopatch_binop("nopatch_binop");

    // int id = Stats::getStatId("slowpath_binop_" + *getTypeName(lhs) + op_name + *getTypeName(rhs));
    // Stats::log(id);

    std::unique_ptr<Rewriter> rewriter((Rewriter*)NULL);
    // Currently can't patchpoint user-defined binops since we can't assume that just because
    // resolving it one way right now (ex, using the value from lhs.__add__) means that later
    // we'll resolve it the same way, even for the same argument types.
    // TODO implement full resolving semantics inside the rewrite?
    bool can_patchpoint = !isUserDefined(lhs->cls) && !isUserDefined(rhs->cls);
    if (can_patchpoint)
        rewriter.reset(
            Rewriter::createRewriter(__builtin_extract_return_addr(__builtin_return_address(0)), 3, "binop"));

    Box* rtn;
    if (rewriter.get()) {
        // rewriter->trap();
        BinopRewriteArgs rewrite_args(rewriter.get(), rewriter->getArg(0), rewriter->getArg(1),
                                      rewriter->getReturnDestination());
        rtn = binopInternal(lhs, rhs, op_type, false, &rewrite_args);
        assert(rtn);
        if (!rewrite_args.out_success) {
            rewriter.reset(NULL);
        } else
            rewriter->commitReturning(rewrite_args.out_rtn);
    } else {
        rtn = binopInternal(lhs, rhs, op_type, false, NULL);
    }

    return rtn;
}

extern "C" Box* augbinop(Box* lhs, Box* rhs, int op_type) {
    static StatCounter slowpath_binop("slowpath_binop");
    slowpath_binop.log();
    // static StatCounter nopatch_binop("nopatch_binop");

    // int id = Stats::getStatId("slowpath_binop_" + *getTypeName(lhs) + op_name + *getTypeName(rhs));
    // Stats::log(id);

    std::unique_ptr<Rewriter> rewriter((Rewriter*)NULL);
    // Currently can't patchpoint user-defined binops since we can't assume that just because
    // resolving it one way right now (ex, using the value from lhs.__add__) means that later
    // we'll resolve it the same way, even for the same argument types.
    // TODO implement full resolving semantics inside the rewrite?
    bool can_patchpoint = !isUserDefined(lhs->cls) && !isUserDefined(rhs->cls);
    if (can_patchpoint)
        rewriter.reset(
            Rewriter::createRewriter(__builtin_extract_return_addr(__builtin_return_address(0)), 3, "binop"));

    Box* rtn;
    if (rewriter.get()) {
        BinopRewriteArgs rewrite_args(rewriter.get(), rewriter->getArg(0), rewriter->getArg(1),
                                      rewriter->getReturnDestination());
        rtn = binopInternal(lhs, rhs, op_type, true, &rewrite_args);
        if (!rewrite_args.out_success) {
            rewriter.reset(NULL);
        } else {
            rewriter->commitReturning(rewrite_args.out_rtn);
        }
    } else {
        rtn = binopInternal(lhs, rhs, op_type, true, NULL);
    }

    return rtn;
}

Box* compareInternal(Box* lhs, Box* rhs, int op_type, CompareRewriteArgs* rewrite_args) {
    if (op_type == AST_TYPE::Is || op_type == AST_TYPE::IsNot) {
        bool neg = (op_type == AST_TYPE::IsNot);

        if (rewrite_args) {
            RewriterVar* cmpres = rewrite_args->lhs->cmp(neg ? AST_TYPE::NotEq : AST_TYPE::Eq, rewrite_args->rhs,
                                                         rewrite_args->destination);
            rewrite_args->out_rtn = rewrite_args->rewriter->call(false, (void*)boxBool, cmpres);
            rewrite_args->out_success = true;
        }

        return boxBool((lhs == rhs) ^ neg);
    }

    if (op_type == AST_TYPE::In || op_type == AST_TYPE::NotIn) {
        // TODO do rewrite

        Box* contained = callattrInternal1(rhs, &contains_str, CLASS_ONLY, NULL, ArgPassSpec(1), lhs);
        if (contained == NULL) {
            Box* iter = callattrInternal0(rhs, &iter_str, CLASS_ONLY, NULL, ArgPassSpec(0));
            if (iter)
                ASSERT(isUserDefined(rhs->cls), "%s should probably have a __contains__", getTypeName(rhs));
            RELEASE_ASSERT(iter == NULL, "need to try iterating");

            Box* getitem = typeLookup(rhs->cls, getitem_str, NULL);
            if (getitem)
                ASSERT(isUserDefined(rhs->cls), "%s should probably have a __contains__", getTypeName(rhs));
            RELEASE_ASSERT(getitem == NULL, "need to try old iteration protocol");

            raiseExcHelper(TypeError, "argument of type '%s' is not iterable", getTypeName(rhs));
        }

        bool b = nonzero(contained);
        if (op_type == AST_TYPE::NotIn)
            return boxBool(!b);
        return boxBool(b);
    }

    // Can do the guard checks after the Is/IsNot handling, since that is
    // irrespective of the object classes
    if (rewrite_args) {
        // TODO probably don't need to guard on the lhs_cls since it
        // will get checked no matter what, but the check that should be
        // removed is probably the later one.
        // ie we should have some way of specifying what we know about the values
        // of objects and their attributes, and the attributes' attributes.
        rewrite_args->lhs->addAttrGuard(BOX_CLS_OFFSET, (intptr_t)lhs->cls);
        rewrite_args->rhs->addAttrGuard(BOX_CLS_OFFSET, (intptr_t)rhs->cls);
    }

    const std::string& op_name = getOpName(op_type);

    Box* lrtn;
    if (rewrite_args) {
        CallRewriteArgs crewrite_args(rewrite_args->rewriter, rewrite_args->lhs, rewrite_args->destination);
        crewrite_args.arg1 = rewrite_args->rhs;
        lrtn = callattrInternal1(lhs, &op_name, CLASS_ONLY, &crewrite_args, ArgPassSpec(1), rhs);

        if (!crewrite_args.out_success)
            rewrite_args = NULL;
        else if (lrtn)
            rewrite_args->out_rtn = crewrite_args.out_rtn;
    } else {
        lrtn = callattrInternal1(lhs, &op_name, CLASS_ONLY, NULL, ArgPassSpec(1), rhs);
    }

    if (lrtn) {
        if (lrtn != NotImplemented) {
            bool can_patchpoint = !isUserDefined(lhs->cls) && !isUserDefined(rhs->cls);
            if (rewrite_args) {
                if (can_patchpoint) {
                    rewrite_args->out_success = true;
                }
            }
            return lrtn;
        }
    }

    // TODO patch these cases
    if (rewrite_args) {
        assert(rewrite_args->out_success == false);
        rewrite_args = NULL;
        REWRITE_ABORTED("");
    }

    std::string rop_name = getReverseOpName(op_type);
    Box* rrtn = callattrInternal1(rhs, &rop_name, CLASS_ONLY, NULL, ArgPassSpec(1), lhs);
    if (rrtn != NULL && rrtn != NotImplemented)
        return rrtn;


    if (op_type == AST_TYPE::Eq)
        return boxBool(lhs == rhs);
    if (op_type == AST_TYPE::NotEq)
        return boxBool(lhs != rhs);

#ifndef NDEBUG
    if ((lhs->cls == int_cls || lhs->cls == float_cls || lhs->cls == long_cls)
        && (rhs->cls == int_cls || rhs->cls == float_cls || rhs->cls == long_cls)) {
        Py_FatalError("missing comparison between these classes");
    }
#endif

    // TODO
    // According to http://docs.python.org/2/library/stdtypes.html#comparisons
    // CPython implementation detail: Objects of different types except numbers are ordered by their type names; objects
    // of the same types that don’t support proper comparison are ordered by their address.

    if (op_type == AST_TYPE::Gt || op_type == AST_TYPE::GtE || op_type == AST_TYPE::Lt || op_type == AST_TYPE::LtE) {
        intptr_t cmp1, cmp2;
        if (lhs->cls == rhs->cls) {
            cmp1 = (intptr_t)lhs;
            cmp2 = (intptr_t)rhs;
        } else {
            // This isn't really necessary, but try to make sure that numbers get sorted first
            if (lhs->cls == int_cls || lhs->cls == float_cls)
                cmp1 = 0;
            else
                cmp1 = (intptr_t)lhs->cls;
            if (rhs->cls == int_cls || rhs->cls == float_cls)
                cmp2 = 0;
            else
                cmp2 = (intptr_t)rhs->cls;
        }

        if (op_type == AST_TYPE::Gt)
            return boxBool(cmp1 > cmp2);
        if (op_type == AST_TYPE::GtE)
            return boxBool(cmp1 >= cmp2);
        if (op_type == AST_TYPE::Lt)
            return boxBool(cmp1 < cmp2);
        if (op_type == AST_TYPE::LtE)
            return boxBool(cmp1 <= cmp2);
    }
    RELEASE_ASSERT(0, "%d", op_type);
}

extern "C" Box* compare(Box* lhs, Box* rhs, int op_type) {
    static StatCounter slowpath_compare("slowpath_compare");
    slowpath_compare.log();
    static StatCounter nopatch_compare("nopatch_compare");

    std::unique_ptr<Rewriter> rewriter(
        Rewriter::createRewriter(__builtin_extract_return_addr(__builtin_return_address(0)), 3, "compare"));

    Box* rtn;
    if (rewriter.get()) {
        // rewriter->trap();
        CompareRewriteArgs rewrite_args(rewriter.get(), rewriter->getArg(0), rewriter->getArg(1),
                                        rewriter->getReturnDestination());
        rtn = compareInternal(lhs, rhs, op_type, &rewrite_args);
        if (!rewrite_args.out_success) {
            rewriter.reset(NULL);
        } else
            rewriter->commitReturning(rewrite_args.out_rtn);
    } else {
        rtn = compareInternal(lhs, rhs, op_type, NULL);
    }

    return rtn;
}

extern "C" Box* unaryop(Box* operand, int op_type) {
    static StatCounter slowpath_unaryop("slowpath_unaryop");
    slowpath_unaryop.log();

    const std::string& op_name = getOpName(op_type);

    Box* attr_func = getclsattr_internal(operand, op_name, NULL);

    ASSERT(attr_func, "%s.%s", getTypeName(operand), op_name.c_str());

    Box* rtn = runtimeCall0(attr_func, ArgPassSpec(0));
    return rtn;
}

extern "C" Box* getitem(Box* value, Box* slice) {
    // This possibly could just be represented as a single callattr; the only tricky part
    // are the error messages.
    // Ex "(1)[1]" and "(1).__getitem__(1)" give different error messages.

    static StatCounter slowpath_getitem("slowpath_getitem");
    slowpath_getitem.log();

    std::unique_ptr<Rewriter> rewriter(
        Rewriter::createRewriter(__builtin_extract_return_addr(__builtin_return_address(0)), 2, "getitem"));

    Box* rtn;
    if (rewriter.get()) {
        CallRewriteArgs rewrite_args(rewriter.get(), rewriter->getArg(0), rewriter->getReturnDestination());
        rewrite_args.arg1 = rewriter->getArg(1);

        rtn = callattrInternal1(value, &getitem_str, CLASS_ONLY, &rewrite_args, ArgPassSpec(1), slice);

        if (!rewrite_args.out_success) {
            rewriter.reset(NULL);
        } else if (rtn)
            rewriter->commitReturning(rewrite_args.out_rtn);
    } else {
        rtn = callattrInternal1(value, &getitem_str, CLASS_ONLY, NULL, ArgPassSpec(1), slice);
    }

    if (rtn == NULL) {
        // different versions of python give different error messages for this:
        if (PYTHON_VERSION_MAJOR == 2 && PYTHON_VERSION_MINOR < 7) {
            raiseExcHelper(TypeError, "'%s' object is unsubscriptable", getTypeName(value)); // tested on 2.6.6
        } else if (PYTHON_VERSION_MAJOR == 2 && PYTHON_VERSION_MINOR == 7 && PYTHON_VERSION_MICRO < 3) {
            raiseExcHelper(TypeError, "'%s' object is not subscriptable", getTypeName(value)); // tested on 2.7.1
        } else {
            // Changed to this in 2.7.3:
            raiseExcHelper(TypeError, "'%s' object has no attribute '__getitem__'",
                           getTypeName(value)); // tested on 2.7.3
        }
    }

    return rtn;
}

// target[slice] = value
extern "C" void setitem(Box* target, Box* slice, Box* value) {
    static StatCounter slowpath_setitem("slowpath_setitem");
    slowpath_setitem.log();

    std::unique_ptr<Rewriter> rewriter(
        Rewriter::createRewriter(__builtin_extract_return_addr(__builtin_return_address(0)), 3, "setitem"));

    Box* rtn;
    if (rewriter.get()) {
        CallRewriteArgs rewrite_args(rewriter.get(), rewriter->getArg(0), rewriter->getReturnDestination());
        rewrite_args.arg1 = rewriter->getArg(1);
        rewrite_args.arg2 = rewriter->getArg(2);

        rtn = callattrInternal2(target, &setitem_str, CLASS_ONLY, &rewrite_args, ArgPassSpec(2), slice, value);

        if (!rewrite_args.out_success) {
            rewriter.reset(NULL);
        }
    } else {
        rtn = callattrInternal2(target, &setitem_str, CLASS_ONLY, NULL, ArgPassSpec(2), slice, value);
    }

    if (rtn == NULL) {
        raiseExcHelper(TypeError, "'%s' object does not support item assignment", getTypeName(target));
    }

    if (rewriter.get()) {
        rewriter->commit();
    }
}

// del target[start:end:step]
extern "C" void delitem(Box* target, Box* slice) {
    static StatCounter slowpath_delitem("slowpath_delitem");
    slowpath_delitem.log();

    std::unique_ptr<Rewriter> rewriter(
        Rewriter::createRewriter(__builtin_extract_return_addr(__builtin_return_address(0)), 2, "delitem"));

    Box* rtn;
    if (rewriter.get()) {
        CallRewriteArgs rewrite_args(rewriter.get(), rewriter->getArg(0), rewriter->getReturnDestination());
        rewrite_args.arg1 = rewriter->getArg(1);

        rtn = callattrInternal1(target, &delitem_str, CLASS_ONLY, &rewrite_args, ArgPassSpec(1), slice);

        if (!rewrite_args.out_success) {
            rewriter.reset(NULL);
        }

    } else {
        rtn = callattrInternal1(target, &delitem_str, CLASS_ONLY, NULL, ArgPassSpec(1), slice);
    }

    if (rtn == NULL) {
        raiseExcHelper(TypeError, "'%s' object does not support item deletion", getTypeName(target));
    }

    if (rewriter.get()) {
        rewriter->commit();
    }
}

void Box::delattr(const std::string& attr, DelattrRewriteArgs* rewrite_args) {
    if (cls->instancesHaveHCAttrs()) {
        // as soon as the hcls changes, the guard on hidden class won't pass.
        HCAttrs* attrs = getHCAttrsPtr();
        HiddenClass* hcls = attrs->hcls;
        HiddenClass* new_hcls = hcls->delAttrToMakeHC(attr);

        // The order of attributes is pertained as delAttrToMakeHC constructs
        // the new HiddenClass by invoking getOrMakeChild in the prevous order
        // of remaining attributes
        int num_attrs = hcls->attr_offsets.size();
        int offset = hcls->getOffset(attr);
        assert(offset >= 0);
        Box** start = attrs->attr_list->attrs;
        memmove(start + offset, start + offset + 1, (num_attrs - offset - 1) * sizeof(Box*));

        attrs->hcls = new_hcls;

        // guarantee the size of the attr_list equals the number of attrs
        int new_size = sizeof(HCAttrs::AttrList) + sizeof(Box*) * (num_attrs - 1);
        attrs->attr_list = (HCAttrs::AttrList*)gc::gc_realloc(attrs->attr_list, new_size);
        return;
    }

    if (cls->instancesHaveDictAttrs()) {
        Py_FatalError("unimplemented");
    }

    abort();
}

extern "C" void delattr_internal(Box* obj, const std::string& attr, bool allow_custom,
                                 DelattrRewriteArgs* rewrite_args) {
    // custom __delattr__
    if (allow_custom) {
        Box* delAttr = typeLookup(obj->cls, delattr_str, NULL);
        if (delAttr != NULL) {
            Box* boxstr = boxString(attr);
            Box* rtn = runtimeCall2(delAttr, ArgPassSpec(2), obj, boxstr);
            return;
        }
    }

    // first check whether the deleting attribute is a descriptor
    Box* clsAttr = typeLookup(obj->cls, attr, NULL);
    if (clsAttr != NULL) {
        Box* delAttr = typeLookup(static_cast<BoxedClass*>(clsAttr->cls), delete_str, NULL);

        if (delAttr != NULL) {
            Box* boxstr = boxString(attr);
            Box* rtn = runtimeCall2(delAttr, ArgPassSpec(2), clsAttr, obj);
            return;
        }
    }

    // check if the attribute is in the instance's __dict__
    Box* attrVal = obj->getattr(attr, NULL);
    if (attrVal != NULL) {
        obj->delattr(attr, NULL);
    } else {
        // the exception cpthon throws is different when the class contains the attribute
        if (clsAttr != NULL) {
            raiseExcHelper(AttributeError, "'%s' object attribute '%s' is read-only", getTypeName(obj), attr.c_str());
        } else {
            raiseAttributeError(obj, attr.c_str());
        }
    }
}

// del target.attr
extern "C" void delattr(Box* obj, const char* attr) {
    static StatCounter slowpath_delattr("slowpath_delattr");
    slowpath_delattr.log();

    if (obj->cls == type_cls) {
        BoxedClass* cobj = static_cast<BoxedClass*>(obj);
        if (!isUserDefined(cobj)) {
            raiseExcHelper(TypeError, "can't set attributes of built-in/extension type '%s'\n", getNameOfClass(cobj));
        }
    }


    delattr_internal(obj, attr, true, NULL);
}

extern "C" Box* getPystonIter(Box* o) {
    Box* r = getiter(o);
    if (typeLookup(r->cls, hasnext_str, NULL) == NULL)
        return new BoxedIterWrapper(r);
    return r;
}

Box* getiter(Box* o) {
    // TODO add rewriting to this?  probably want to try to avoid this path though
    Box* r = callattrInternal0(o, &iter_str, LookupScope::CLASS_ONLY, NULL, ArgPassSpec(0));
    if (r)
        return r;

    if (typeLookup(o->cls, getitem_str, NULL)) {
        return new BoxedSeqIter(o);
    }

    raiseExcHelper(TypeError, "'%s' object is not iterable", getTypeName(o));
}

llvm::iterator_range<BoxIterator> Box::pyElements() {
    // TODO: this should probably call getPystonIter
    Box* iter = getiter(this);
    assert(iter);
    return llvm::iterator_range<BoxIterator>(++BoxIterator(iter), BoxIterator(nullptr));
}

// For use on __init__ return values
static void assertInitNone(Box* obj) {
    if (obj != None) {
        raiseExcHelper(TypeError, "__init__() should return None, not '%s'", getTypeName(obj));
    }
}

Box* typeNew(Box* _cls, Box* arg1, Box* arg2, Box** _args) {
    Box* arg3 = _args[0];

    if (!isSubclass(_cls->cls, type_cls))
        raiseExcHelper(TypeError, "type.__new__(X): X is not a type object (%s)", getTypeName(_cls));

    BoxedClass* cls = static_cast<BoxedClass*>(_cls);
    if (!isSubclass(cls, type_cls))
        raiseExcHelper(TypeError, "type.__new__(%s): %s is not a subtype of type", getNameOfClass(cls),
                       getNameOfClass(cls));

    if (arg2 == NULL) {
        assert(arg3 == NULL);
        BoxedClass* rtn = arg1->cls;
        return rtn;
    }

    RELEASE_ASSERT(arg3->cls == dict_cls, "%s", getTypeName(arg3));
    BoxedDict* attr_dict = static_cast<BoxedDict*>(arg3);

    RELEASE_ASSERT(arg2->cls == tuple_cls, "");
    BoxedTuple* bases = static_cast<BoxedTuple*>(arg2);

    RELEASE_ASSERT(arg1->cls == str_cls, "");
    BoxedString* name = static_cast<BoxedString*>(arg1);

    BoxedClass* base;
    if (bases->elts.size() == 0) {
        bases = new BoxedTuple({ object_cls });
    }

    RELEASE_ASSERT(bases->elts.size() == 1, "");
    Box* _base = bases->elts[0];
    RELEASE_ASSERT(_base->cls == type_cls, "");
    base = static_cast<BoxedClass*>(_base);

    if ((base->tp_flags & Py_TPFLAGS_BASETYPE) == 0)
        raiseExcHelper(TypeError, "type '%.100s' is not an acceptable base type", base->tp_name);


    BoxedClass* made;

    if (base->instancesHaveDictAttrs() || base->instancesHaveHCAttrs()) {
        made = new (cls) BoxedHeapClass(base, NULL, base->attrs_offset, base->tp_basicsize, true, name);
    } else {
        assert(base->tp_basicsize % sizeof(void*) == 0);
        made = new (cls)
            BoxedHeapClass(base, NULL, base->tp_basicsize, base->tp_basicsize + sizeof(HCAttrs), true, name);
    }

    made->tp_dictoffset = base->tp_dictoffset;
    made->giveAttr("__module__", boxString(getCurrentModule()->name()));
    made->giveAttr("__doc__", None);

    for (const auto& p : attr_dict->d) {
        assert(p.first->cls == str_cls);
        made->setattr(static_cast<BoxedString*>(p.first)->s, p.second, NULL);
    }

    made->tp_new = base->tp_new;

    PystonType_Ready(made);
    fixup_slot_dispatchers(made);

    if (base->tp_alloc == &PystonType_GenericAlloc)
        made->tp_alloc = PystonType_GenericAlloc;
    else
        made->tp_alloc = PyType_GenericAlloc;

    return made;
}

Box* typeCallInternal(BoxedFunctionBase* f, CallRewriteArgs* rewrite_args, ArgPassSpec argspec, Box* arg1, Box* arg2,
                      Box* arg3, Box** args, const std::vector<const std::string*>* keyword_names) {
    int npassed_args = argspec.totalPassed();

    static StatCounter slowpath_typecall("slowpath_typecall");
    slowpath_typecall.log();

    // TODO shouldn't have to redo this argument handling here...
    if (argspec.has_starargs) {
        rewrite_args = NULL;
        REWRITE_ABORTED("");

        Box* starargs;
        if (argspec.num_args == 0)
            starargs = arg1;
        else if (argspec.num_args == 1)
            starargs = arg2;
        else
            abort();

        assert(starargs->cls == tuple_cls);
        BoxedTuple* targs = static_cast<BoxedTuple*>(starargs);

        int n = targs->elts.size();

        if (argspec.num_args == 0) {
            if (n >= 1)
                arg1 = targs->elts[0];
            if (n >= 2)
                arg2 = targs->elts[1];
            if (n >= 3)
                arg3 = targs->elts[2];
            if (n >= 4)
                args = &targs->elts[3];
        } else if (argspec.num_args == 1) {
            if (n >= 1)
                arg2 = targs->elts[0];
            if (n >= 2)
                arg3 = targs->elts[1];
            if (n >= 3)
                args = &targs->elts[2];
        } else {
            abort(); // unhandled
        }

        argspec = ArgPassSpec(n + argspec.num_args);
    }

    Box* _cls = arg1;

    if (!isSubclass(_cls->cls, type_cls)) {
        raiseExcHelper(TypeError, "descriptor '__call__' requires a 'type' object but received an '%s'",
                       getTypeName(_cls));
    }

    BoxedClass* cls = static_cast<BoxedClass*>(_cls);

    RewriterVar* r_ccls = NULL;
    RewriterVar* r_new = NULL;
    RewriterVar* r_init = NULL;
    Box* new_attr, *init_attr;
    if (rewrite_args) {
        assert(!argspec.has_starargs);
        assert(argspec.num_args > 0);

        r_ccls = rewrite_args->arg1;
        // This is probably a duplicate, but it's hard to really convince myself of that.
        // Need to create a clear contract of who guards on what
        r_ccls->addGuard((intptr_t)arg1 /* = _cls */);
    }

    if (rewrite_args) {
        GetattrRewriteArgs grewrite_args(rewrite_args->rewriter, r_ccls, rewrite_args->destination);
        // TODO: if tp_new != Py_CallPythonNew, call that instead?
        new_attr = typeLookup(cls, new_str, &grewrite_args);

        if (!grewrite_args.out_success)
            rewrite_args = NULL;
        else {
            assert(new_attr);
            r_new = grewrite_args.out_rtn;
            r_new->addGuard((intptr_t)new_attr);
        }

        // Special-case functions to allow them to still rewrite:
        if (new_attr->cls != function_cls) {
            Box* descr_r = processDescriptorOrNull(new_attr, None, cls);
            if (descr_r) {
                new_attr = descr_r;
                rewrite_args = NULL;
                REWRITE_ABORTED("");
            }
        }
    } else {
        new_attr = typeLookup(cls, new_str, NULL);
        new_attr = processDescriptor(new_attr, None, cls);
    }
    assert(new_attr && "This should always resolve");

    // typeCall is tricky to rewrite since it has complicated behavior: we are supposed to
    // call the __init__ method of the *result of the __new__ call*, not of the original
    // class.  (And only if the result is an instance of the original class, but that's not
    // even the tricky part here.)
    //
    // By the time we know the type of the result of __new__(), it's too late to add traditional
    // guards.  So, instead of doing that, we're going to add a guard that makes sure that __new__
    // has the property that __new__(kls) always returns an instance of kls.
    //
    // Whitelist a set of __new__ methods that we know work like this.  Most importantly: object.__new__.
    //
    // Most builtin classes behave this way, but not all!
    // Notably, "type" itself does not.  For instance, assuming M is a subclass of
    // type, type.__new__(M, 1) will return the int class, which is not an instance of M.

    static Box* object_new = NULL;
    static Box* object_init = NULL;
    static std::vector<Box*> allowable_news;
    if (!object_new) {
        object_new = typeLookup(object_cls, new_str, NULL);
        assert(object_new);
        // I think this is unnecessary, but good form:
        gc::registerPermanentRoot(object_new);

        object_init = typeLookup(object_cls, init_str, NULL);
        assert(object_init);
        gc::registerPermanentRoot(object_init);

        allowable_news.push_back(object_new);

        for (BoxedClass* allowed_cls : { enumerate_cls, xrange_cls }) {
            auto new_obj = typeLookup(allowed_cls, new_str, NULL);
            gc::registerPermanentRoot(new_obj);
            allowable_news.push_back(new_obj);
        }
    }

    if (rewrite_args) {
        bool ok = false;
        for (auto b : allowable_news) {
            if (b == new_attr) {
                ok = true;
                break;
            }
        }

        if (!ok && (cls == int_cls || cls == float_cls || cls == long_cls)) {
            if (npassed_args == 1)
                ok = true;
            else if (npassed_args == 2 && (arg2->cls == int_cls || arg2->cls == str_cls || arg2->cls == float_cls))
                ok = true;
        }

        if (!ok) {
            // Uncomment this to try to find __new__ functions that we could either white- or blacklist:
            // ASSERT(cls->is_user_defined || cls == type_cls, "Does '%s' have a well-behaved __new__?  if so, add to
            // allowable_news, otherwise add to the blacklist in this assert", cls->tp_name);
            rewrite_args = NULL;
            REWRITE_ABORTED("");
        }
    }

    if (rewrite_args) {
        GetattrRewriteArgs grewrite_args(rewrite_args->rewriter, r_ccls, rewrite_args->destination);
        init_attr = typeLookup(cls, init_str, &grewrite_args);

        if (!grewrite_args.out_success)
            rewrite_args = NULL;
        else {
            if (init_attr) {
                r_init = grewrite_args.out_rtn;
                r_init->addGuard((intptr_t)init_attr);
            }
        }
    } else {
        init_attr = typeLookup(cls, init_str, NULL);
    }
    // The init_attr should always resolve as well, but doesn't yet

    Box* made;
    RewriterVar* r_made = NULL;

    ArgPassSpec new_argspec = argspec;
    if (npassed_args > 1 && new_attr == object_new) {
        if (init_attr == object_init) {
            raiseExcHelper(TypeError, objectNewParameterTypeErrorMsg());
        } else {
            new_argspec = ArgPassSpec(1);
        }
    }

    if (rewrite_args) {
        CallRewriteArgs srewrite_args(rewrite_args->rewriter, r_new, rewrite_args->destination);
        int new_npassed_args = new_argspec.totalPassed();

        if (new_npassed_args >= 1)
            srewrite_args.arg1 = r_ccls;
        if (new_npassed_args >= 2)
            srewrite_args.arg2 = rewrite_args->arg2;
        if (new_npassed_args >= 3)
            srewrite_args.arg3 = rewrite_args->arg3;
        if (new_npassed_args >= 4)
            srewrite_args.args = rewrite_args->args;
        srewrite_args.args_guarded = true;
        srewrite_args.func_guarded = true;

        made = runtimeCallInternal(new_attr, &srewrite_args, new_argspec, cls, arg2, arg3, args, keyword_names);
        ASSERT(made->cls == cls, "We should only have allowed the rewrite to continue if we were guaranteed that made "
                                 "would have class cls!");

        if (!srewrite_args.out_success) {
            rewrite_args = NULL;
        } else {
            r_made = srewrite_args.out_rtn;
        }
    } else {
        made = runtimeCallInternal(new_attr, NULL, new_argspec, cls, arg2, arg3, args, keyword_names);
    }

    assert(made);

    // Special-case (also a special case in CPython): if we just called type.__new__(arg), don't call __init__
    if (cls == type_cls && argspec == ArgPassSpec(2))
        return made;

    // If __new__ returns a subclass, supposed to call that subclass's __init__.
    // If __new__ returns a non-subclass, not supposed to call __init__.
    if (made->cls != cls) {
        ASSERT(rewrite_args == NULL, "We should only have allowed the rewrite to continue if we were guaranteed that "
                                     "made would have class cls!");

        if (!isSubclass(made->cls, cls)) {
            init_attr = NULL;
        } else {
            // We could have skipped the initial __init__ lookup
            init_attr = typeLookup(made->cls, init_str, NULL);
        }
    }

    if (init_attr && init_attr != object_init) {
        // TODO apply the same descriptor special-casing as in callattr?

        Box* initrtn;
        // Attempt to rewrite the basic case:
        if (rewrite_args && init_attr->cls == function_cls) {
            // Note: this code path includes the descriptor logic
            CallRewriteArgs srewrite_args(rewrite_args->rewriter, r_init, rewrite_args->destination);
            if (npassed_args >= 1)
                srewrite_args.arg1 = r_made;
            if (npassed_args >= 2)
                srewrite_args.arg2 = rewrite_args->arg2;
            if (npassed_args >= 3)
                srewrite_args.arg3 = rewrite_args->arg3;
            if (npassed_args >= 4)
                srewrite_args.args = rewrite_args->args;
            srewrite_args.args_guarded = true;
            srewrite_args.func_guarded = true;

            // initrtn = callattrInternal(cls, &_init_str, INST_ONLY, &srewrite_args, argspec, made, arg2, arg3, args,
            // keyword_names);
            initrtn = runtimeCallInternal(init_attr, &srewrite_args, argspec, made, arg2, arg3, args, keyword_names);

            if (!srewrite_args.out_success) {
                rewrite_args = NULL;
            } else {
                rewrite_args->rewriter->call(false, (void*)assertInitNone, srewrite_args.out_rtn);
            }
        } else {
            init_attr = processDescriptor(init_attr, made, cls);

            ArgPassSpec init_argspec = argspec;
            init_argspec.num_args--;

            int passed = init_argspec.totalPassed();

            // If we weren't passed the args array, it's not safe to index into it
            if (passed <= 2)
                initrtn = runtimeCallInternal(init_attr, NULL, init_argspec, arg2, arg3, NULL, NULL, keyword_names);
            else
                initrtn
                    = runtimeCallInternal(init_attr, NULL, init_argspec, arg2, arg3, args[0], &args[1], keyword_names);
        }
        assertInitNone(initrtn);
    } else {
        if (new_attr == NULL && npassed_args != 1) {
            // TODO not npassed args, since the starargs or kwargs could be null
            raiseExcHelper(TypeError, objectNewParameterTypeErrorMsg());
        }
    }

    if (rewrite_args) {
        rewrite_args->out_rtn = r_made;
        rewrite_args->out_success = true;
    }

    return made;
}

Box* typeCall(Box* obj, BoxedList* vararg) {
    assert(vararg->cls == list_cls);
    if (vararg->size == 0)
        return typeCallInternal1(NULL, NULL, ArgPassSpec(1), obj);
    else if (vararg->size == 1)
        return typeCallInternal2(NULL, NULL, ArgPassSpec(2), obj, vararg->elts->elts[0]);
    else if (vararg->size == 2)
        return typeCallInternal3(NULL, NULL, ArgPassSpec(3), obj, vararg->elts->elts[0], vararg->elts->elts[1]);
    else
        abort();
}

extern "C" void delGlobal(BoxedModule* m, const std::string* name) {
    if (!m->getattr(*name)) {
        raiseExcHelper(NameError, "name '%s' is not defined", name->c_str());
    }
    m->delattr(*name, NULL);
}

extern "C" Box* getGlobal(BoxedModule* m, const std::string* name) {
    static StatCounter slowpath_getglobal("slowpath_getglobal");
    slowpath_getglobal.log();
    static StatCounter nopatch_getglobal("nopatch_getglobal");

    if (VERBOSITY() >= 2) {
#if !DISABLE_STATS
        std::string per_name_stat_name = "getglobal__" + *name;
        int id = Stats::getStatId(per_name_stat_name);
        Stats::log(id);
#endif
    }

    { /* anonymous scope to make sure destructors get run before we err out */
        std::unique_ptr<Rewriter> rewriter(
            Rewriter::createRewriter(__builtin_extract_return_addr(__builtin_return_address(0)), 3, "getGlobal"));

        Box* r;
        if (rewriter.get()) {
            // rewriter->trap();

            GetattrRewriteArgs rewrite_args(rewriter.get(), rewriter->getArg(0), rewriter->getReturnDestination());
            r = m->getattr(*name, &rewrite_args);
            if (!rewrite_args.out_success) {
                rewriter.reset(NULL);
            }
            if (r) {
                if (rewriter.get()) {
                    rewriter->commitReturning(rewrite_args.out_rtn);
                }
                return r;
            }
        } else {
            r = m->getattr(*name, NULL);
            nopatch_getglobal.log();
            if (r) {
                return r;
            }
        }

        static StatCounter stat_builtins("getglobal_builtins");
        stat_builtins.log();

        if ((*name) == "__builtins__") {
            if (rewriter.get()) {
                RewriterVar* r_rtn = rewriter->loadConst((intptr_t)builtins_module, rewriter->getReturnDestination());
                rewriter->commitReturning(r_rtn);
            }
            return builtins_module;
        }

        Box* rtn;
        if (rewriter.get()) {
            RewriterVar* builtins = rewriter->loadConst((intptr_t)builtins_module, Location::any());
            GetattrRewriteArgs rewrite_args(rewriter.get(), builtins, rewriter->getReturnDestination());
            rtn = builtins_module->getattr(*name, &rewrite_args);

            if (!rtn || !rewrite_args.out_success) {
                rewriter.reset(NULL);
            }

            if (rewriter.get()) {
                rewriter->commitReturning(rewrite_args.out_rtn);
            }
        } else {
            rtn = builtins_module->getattr(*name, NULL);
        }

        if (rtn)
            return rtn;
    }

    raiseExcHelper(NameError, "global name '%s' is not defined", name->c_str());
}

extern "C" Box* importFrom(Box* _m, const std::string* name) {
    assert(_m->cls == module_cls);

    BoxedModule* m = static_cast<BoxedModule*>(_m);

    Box* r = m->getattr(*name, NULL);
    if (r)
        return r;

    raiseExcHelper(ImportError, "cannot import name %s", name->c_str());
}

extern "C" Box* importStar(Box* _from_module, BoxedModule* to_module) {
    assert(_from_module->cls == module_cls);
    BoxedModule* from_module = static_cast<BoxedModule*>(_from_module);

    Box* all = from_module->getattr(all_str);

    if (all) {
        Box* all_getitem = typeLookup(all->cls, getitem_str, NULL);
        if (!all_getitem)
            raiseExcHelper(TypeError, "'%s' object does not support indexing", getTypeName(all));

        int idx = 0;
        while (true) {
            Box* attr_name;
            try {
                attr_name = runtimeCallInternal2(all_getitem, NULL, ArgPassSpec(2), all, boxInt(idx));
            } catch (ExcInfo e) {
                if (e.matches(IndexError))
                    break;
                throw e;
            }
            idx++;

            if (attr_name->cls != str_cls)
                raiseExcHelper(TypeError, "attribute name must be string, not '%s'", getTypeName(attr_name));

            BoxedString* casted_attr_name = static_cast<BoxedString*>(attr_name);
            Box* attr_value = from_module->getattr(casted_attr_name->s);

            if (!attr_value)
                raiseExcHelper(AttributeError, "'module' object has no attribute '%s'", casted_attr_name->s.c_str());

            to_module->setattr(casted_attr_name->s, attr_value, NULL);
        }
        return None;
    }

    HCAttrs* module_attrs = from_module->getHCAttrsPtr();
    for (auto& p : module_attrs->hcls->attr_offsets) {
        if (p.first[0] == '_')
            continue;

        to_module->setattr(p.first, module_attrs->attr_list->attrs[p.second], NULL);
    }

    return None;
}
}<|MERGE_RESOLUTION|>--- conflicted
+++ resolved
@@ -1751,16 +1751,11 @@
 
     if (func == NULL) {
         ASSERT(isUserDefined(obj->cls) || obj->cls == classobj_cls || obj->cls == type_cls
-<<<<<<< HEAD
-                   || isSubclass(obj->cls, Exception) || obj->cls == file_cls,
-               "%s.__nonzero__", getTypeName(obj)->c_str()); // TODO
-=======
                    || isSubclass(obj->cls, Exception) || obj->cls == file_cls || obj->cls == traceback_cls
                    || obj->cls == instancemethod_cls,
-               "%s.__nonzero__",
-               getTypeName(obj)); // TODO
+               "%s.__nonzero__", getTypeName(obj)); // TODO
+
         // TODO should rewrite these?
->>>>>>> 2b374d67
         return true;
     }
 
