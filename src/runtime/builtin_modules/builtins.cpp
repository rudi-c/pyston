// Copyright (c) 2014 Dropbox, Inc.
//
// Licensed under the Apache License, Version 2.0 (the "License");
// you may not use this file except in compliance with the License.
// You may obtain a copy of the License at
//
//    http://www.apache.org/licenses/LICENSE-2.0
//
// Unless required by applicable law or agreed to in writing, software
// distributed under the License is distributed on an "AS IS" BASIS,
// WITHOUT WARRANTIES OR CONDITIONS OF ANY KIND, either express or implied.
// See the License for the specific language governing permissions and
// limitations under the License.

#include <algorithm>
#include <cstddef>
#include <err.h>

#include "codegen/compvars.h"
#include "core/ast.h"
#include "core/types.h"
#include "gc/collector.h"
#include "runtime/gc_runtime.h"
#include "runtime/inline/xrange.h"
#include "runtime/objmodel.h"
#include "runtime/set.h"
#include "runtime/types.h"
#include "runtime/util.h"
#include "runtime/list.h"
namespace pyston {

extern "C" Box* trap() {
    raise(SIGTRAP);

    return None;
}

extern "C" Box* dir(Box* obj) {
    if (obj == NULL) {
        // TODO: This should actually return the elements in the current local
        // scope not the content of the builtins_module
        obj = builtins_module;
    }

    // TODO: Recursive class traversal for lookup of types and eliminating
    // duplicates afterwards
    BoxedList* result = nullptr;
    // If __dir__ is present just call it and return what it returns
    static std::string attr_dir = "__dir__";
    Box* dir_result = callattrInternal(obj, &attr_dir, CLASS_ONLY, nullptr, ArgPassSpec(0), nullptr, nullptr, nullptr,
                                       nullptr, nullptr);
    if (dir_result && dir_result->cls == list_cls) {
        return dir_result;
    }

    // If __dict__ is present use its keys and add the reset below
    Box* obj_dict = getattr_internal(obj, "__dict__", false, true, nullptr, nullptr);
    if (obj_dict && obj_dict->cls == dict_cls) {
        result = new BoxedList();
        for (auto& kv : static_cast<BoxedDict*>(obj_dict)->d) {
            listAppend(result, kv.first);
        }
    }
    if (!result) {
        result = new BoxedList();
    }

    for (auto const& kv : obj->cls->attrs.hcls->attr_offsets) {
        listAppend(result, boxString(kv.first));
    }
    if (obj->cls->instancesHaveAttrs()) {
        HCAttrs* attrs = obj->getAttrsPtr();
        for (auto const& kv : attrs->hcls->attr_offsets) {
            listAppend(result, boxString(kv.first));
        }
    }
    return result;
}

extern "C" Box* abs_(Box* x) {
    if (x->cls == int_cls) {
        i64 n = static_cast<BoxedInt*>(x)->n;
        return boxInt(n >= 0 ? n : -n);
    } else if (x->cls == float_cls) {
        double d = static_cast<BoxedFloat*>(x)->d;
        return boxFloat(d >= 0 ? d : -d);
    } else {
        RELEASE_ASSERT(0, "%s", getTypeName(x)->c_str());
    }
}

extern "C" Box* all(Box* container) {
    for (Box* e : container->pyElements()) {
        if (!nonzero(e)) {
            return boxBool(false);
        }
    }
    return boxBool(true);
}

extern "C" Box* any(Box* container) {
    for (Box* e : container->pyElements()) {
        if (nonzero(e)) {
            return boxBool(true);
        }
    }
    return boxBool(false);
}

extern "C" Box* min(Box* arg0, BoxedTuple* args) {
    assert(args->cls == tuple_cls);

    Box* minElement;
    Box* container;
    if (args->elts.size() == 0) {
        minElement = nullptr;
        container = arg0;
    } else {
        minElement = arg0;
        container = args;
    }

    for (Box* e : container->pyElements()) {
        if (!minElement) {
            minElement = e;
        } else {
            Box* comp_result = compareInternal(minElement, e, AST_TYPE::Gt, NULL);
            if (nonzero(comp_result)) {
                minElement = e;
            }
        }
    }

    if (!minElement) {
        raiseExcHelper(ValueError, "min() arg is an empty sequence");
    }
    return minElement;
}

extern "C" Box* max(Box* arg0, BoxedTuple* args) {
    assert(args->cls == tuple_cls);

    Box* maxElement;
    Box* container;
    if (args->elts.size() == 0) {
        maxElement = nullptr;
        container = arg0;
    } else {
        maxElement = arg0;
        container = args;
    }

    for (Box* e : container->pyElements()) {
        if (!maxElement) {
            maxElement = e;
        } else {
            Box* comp_result = compareInternal(maxElement, e, AST_TYPE::Lt, NULL);
            if (nonzero(comp_result)) {
                maxElement = e;
            }
        }
    }

    if (!maxElement) {
        raiseExcHelper(ValueError, "max() arg is an empty sequence");
    }
    return maxElement;
}

extern "C" Box* sum(Box* container, Box* initial) {
    if (initial->cls == str_cls)
        raiseExcHelper(TypeError, "sum() can't sum strings [use ''.join(seq) instead]");

    Box* cur = initial;
    for (Box* e : container->pyElements()) {
        cur = binopInternal(cur, e, AST_TYPE::Add, false, NULL);
    }
    return cur;
}

Box* open(Box* arg1, Box* arg2) {
    assert(arg2);

    if (arg1->cls != str_cls) {
        fprintf(stderr, "TypeError: coercing to Unicode: need string of buffer, %s found\n",
                getTypeName(arg1)->c_str());
        raiseExcHelper(TypeError, "");
    }
    if (arg2->cls != str_cls) {
        fprintf(stderr, "TypeError: coercing to Unicode: need string of buffer, %s found\n",
                getTypeName(arg2)->c_str());
        raiseExcHelper(TypeError, "");
    }

    const std::string& fn = static_cast<BoxedString*>(arg1)->s;
    const std::string& mode = static_cast<BoxedString*>(arg2)->s;

    FILE* f = fopen(fn.c_str(), mode.c_str());
    if (!f)
        raiseExcHelper(IOError, "%s: '%s' '%s'", strerror(errno), fn.c_str());

    return new BoxedFile(f);
}

extern "C" Box* chr(Box* arg) {
    if (arg->cls != int_cls) {
        raiseExcHelper(TypeError, "an integer is required");
    }
    i64 n = static_cast<BoxedInt*>(arg)->n;
    if (n < 0 || n >= 256) {
        raiseExcHelper(ValueError, "chr() arg not in range(256)");
    }

    return boxString(std::string(1, (char)n));
}

extern "C" Box* ord(Box* arg) {
    if (arg->cls != str_cls) {
        raiseExcHelper(TypeError, "ord() expected string of length 1, but %s found", getTypeName(arg)->c_str());
    }
    const std::string& s = static_cast<BoxedString*>(arg)->s;

    if (s.size() != 1)
        raiseExcHelper(TypeError, "ord() expected string of length 1, but string of length %d found", s.size());

    return boxInt(s[0]);
}

Box* range(Box* start, Box* stop, Box* step) {
    i64 istart, istop, istep;
    if (stop == NULL) {
        RELEASE_ASSERT(start->cls == int_cls, "%s", getTypeName(start)->c_str());

        istart = 0;
        istop = static_cast<BoxedInt*>(start)->n;
        istep = 1;
    } else if (step == NULL) {
        RELEASE_ASSERT(start->cls == int_cls, "%s", getTypeName(start)->c_str());
        RELEASE_ASSERT(stop->cls == int_cls, "%s", getTypeName(stop)->c_str());

        istart = static_cast<BoxedInt*>(start)->n;
        istop = static_cast<BoxedInt*>(stop)->n;
        istep = 1;
    } else {
        RELEASE_ASSERT(start->cls == int_cls, "%s", getTypeName(start)->c_str());
        RELEASE_ASSERT(stop->cls == int_cls, "%s", getTypeName(stop)->c_str());
        RELEASE_ASSERT(step->cls == int_cls, "%s", getTypeName(step)->c_str());

        istart = static_cast<BoxedInt*>(start)->n;
        istop = static_cast<BoxedInt*>(stop)->n;
        istep = static_cast<BoxedInt*>(step)->n;
        RELEASE_ASSERT(istep != 0, "step can't be 0");
    }

    BoxedList* rtn = new BoxedList();
    rtn->ensure(std::max(0l, 1 + (istop - istart) / istep));
    if (istep > 0) {
        for (i64 i = istart; i < istop; i += istep) {
            Box* bi = boxInt(i);
            listAppendInternal(rtn, bi);
        }
    } else {
        for (i64 i = istart; i > istop; i += istep) {
            Box* bi = boxInt(i);
            listAppendInternal(rtn, bi);
        }
    }
    return rtn;
}

Box* notimplementedRepr(Box* self) {
    assert(self == NotImplemented);
    return boxStrConstant("NotImplemented");
}

Box* sorted(Box* obj) {
    BoxedList* rtn = new BoxedList();
    for (Box* e : obj->pyElements()) {
        listAppendInternal(rtn, e);
    }

    std::sort<Box**, PyLt>(rtn->elts->elts, rtn->elts->elts + rtn->size, PyLt());

    return rtn;
}

Box* sortedList(Box* obj) {
    RELEASE_ASSERT(obj->cls == list_cls, "");

    BoxedList* lobj = static_cast<BoxedList*>(obj);
    BoxedList* rtn = new BoxedList();

    int size = lobj->size;
    rtn->elts = new (size) GCdArray();
    rtn->size = size;
    rtn->capacity = size;
    for (int i = 0; i < size; i++) {
        Box* t = rtn->elts->elts[i] = lobj->elts->elts[i];
    }

    std::sort<Box**, PyLt>(rtn->elts->elts, rtn->elts->elts + size, PyLt());

    return rtn;
}

Box* isinstance_func(Box* obj, Box* cls) {
    assert(cls->cls == type_cls);
    BoxedClass* ccls = static_cast<BoxedClass*>(cls);

    return boxBool(isinstance(obj, cls, 0));
}

Box* getattrFunc(Box* obj, Box* _str, Box* default_value) {
    if (_str->cls != str_cls) {
        raiseExcHelper(TypeError, "getattr(): attribute name must be string");
    }

    BoxedString* str = static_cast<BoxedString*>(_str);
    Box* rtn = getattr_internal(obj, str->s, true, true, NULL, NULL);

    if (!rtn) {
        if (default_value)
            return default_value;
        else
            raiseExcHelper(AttributeError, "'%s' object has no attribute '%s'", getTypeName(obj)->c_str(),
                           str->s.c_str());
    }

    return rtn;
}

Box* hasattr(Box* obj, Box* _str) {
    if (_str->cls != str_cls) {
        raiseExcHelper(TypeError, "hasattr(): attribute name must be string");
    }

    BoxedString* str = static_cast<BoxedString*>(_str);
    Box* attr = getattr_internal(obj, str->s, true, true, NULL, NULL);

    Box* rtn = attr ? True : False;
    return rtn;
}

Box* map2(Box* f, Box* container) {
    Box* rtn = new BoxedList();
    for (Box* e : container->pyElements()) {
        listAppendInternal(rtn, runtimeCall(f, ArgPassSpec(1), e, NULL, NULL, NULL, NULL));
    }
    return rtn;
}

Box* zip2(Box* container1, Box* container2) {
    BoxedList* rtn = new BoxedList();

    llvm::iterator_range<BoxIterator> range1 = container1->pyElements();
    llvm::iterator_range<BoxIterator> range2 = container2->pyElements();

    BoxIterator it1 = range1.begin();
    BoxIterator it2 = range2.begin();

    for (; it1 != range1.end() && it2 != range2.end(); ++it1, ++it2) {
        BoxedTuple::GCVector elts{ *it1, *it2 };
        listAppendInternal(rtn, new BoxedTuple(std::move(elts)));
    }
    return rtn;
}

extern "C" const ObjectFlavor notimplemented_flavor(&boxGCHandler, NULL);
BoxedClass* notimplemented_cls;
BoxedModule* builtins_module;

// TODO looks like CPython and pypy put this into an "exceptions" module:
BoxedClass* Exception, *AssertionError, *AttributeError, *TypeError, *NameError, *KeyError, *IndexError, *IOError,
    *OSError, *ZeroDivisionError, *ValueError, *UnboundLocalError, *RuntimeError, *ImportError, *StopIteration,
<<<<<<< HEAD
    *GeneratorExit;
=======
    *Warning;
>>>>>>> 98b9cd2d

const ObjectFlavor exception_flavor(&boxGCHandler, NULL);
Box* exceptionNew1(BoxedClass* cls) {
    return exceptionNew2(cls, boxStrConstant(""));
}

class BoxedException : public Box {
public:
    HCAttrs attrs;
    BoxedException(BoxedClass* cls) : Box(&exception_flavor, cls) {}
};

Box* exceptionNew2(BoxedClass* cls, Box* message) {
    assert(cls->instance_size == sizeof(BoxedException));
    Box* r = new BoxedException(cls);
    r->giveAttr("message", message);
    return r;
}

Box* exceptionStr(Box* b) {
    // TODO In CPython __str__ and __repr__ pull from an internalized message field, but for now do this:
    Box* message = b->getattr("message");
    assert(message);
    message = str(message);
    assert(message->cls == str_cls);

    return message;
}

Box* exceptionRepr(Box* b) {
    // TODO In CPython __str__ and __repr__ pull from an internalized message field, but for now do this:
    Box* message = b->getattr("message");
    assert(message);
    message = repr(message);
    assert(message->cls == str_cls);

    BoxedString* message_s = static_cast<BoxedString*>(message);
    return boxString(*getTypeName(b) + "(" + message_s->s + ",)");
}

static BoxedClass* makeBuiltinException(BoxedClass* base, const char* name) {
    BoxedClass* cls = new BoxedClass(base, offsetof(BoxedException, attrs), sizeof(BoxedException), false);
    cls->giveAttr("__name__", boxStrConstant(name));

    // TODO these should be on the base Exception class:
    cls->giveAttr("__new__", new BoxedFunction(boxRTFunction((void*)exceptionNew1, UNKNOWN, 1)));
    cls->giveAttr("__str__", new BoxedFunction(boxRTFunction((void*)exceptionStr, STR, 1)));
    cls->giveAttr("__repr__", new BoxedFunction(boxRTFunction((void*)exceptionRepr, STR, 1)));
    cls->freeze();

    builtins_module->giveAttr(name, cls);
    return cls;
}

void setupBuiltins() {
    builtins_module = createModule("__builtin__", "__builtin__");

    builtins_module->giveAttr("None", None);

    notimplemented_cls = new BoxedClass(object_cls, 0, sizeof(Box), false);
    notimplemented_cls->giveAttr("__name__", boxStrConstant("NotImplementedType"));
    notimplemented_cls->giveAttr("__repr__", new BoxedFunction(boxRTFunction((void*)notimplementedRepr, STR, 1)));
    notimplemented_cls->freeze();
    NotImplemented = new Box(&notimplemented_flavor, notimplemented_cls);
    gc::registerStaticRootObj(NotImplemented);

    builtins_module->giveAttr("NotImplemented", NotImplemented);
    builtins_module->giveAttr("NotImplementedType", notimplemented_cls);

    builtins_module->giveAttr("all", new BoxedFunction(boxRTFunction((void*)all, BOXED_BOOL, 1)));
    builtins_module->giveAttr("any", new BoxedFunction(boxRTFunction((void*)any, BOXED_BOOL, 1)));

    Exception = makeBuiltinException(object_cls, "Exception");
    AssertionError = makeBuiltinException(Exception, "AssertionError");
    AttributeError = makeBuiltinException(Exception, "AttributeError");
    TypeError = makeBuiltinException(Exception, "TypeError");
    NameError = makeBuiltinException(Exception, "NameError");
    KeyError = makeBuiltinException(Exception, "KeyError");
    IndexError = makeBuiltinException(Exception, "IndexError");
    IOError = makeBuiltinException(Exception, "IOError");
    OSError = makeBuiltinException(Exception, "OSError");
    ZeroDivisionError = makeBuiltinException(Exception, "ZeroDivisionError");
    ValueError = makeBuiltinException(Exception, "ValueError");
    UnboundLocalError = makeBuiltinException(Exception, "UnboundLocalError");
    RuntimeError = makeBuiltinException(Exception, "RuntimeError");
    ImportError = makeBuiltinException(Exception, "ImportError");
    StopIteration = makeBuiltinException(Exception, "StopIteration");
<<<<<<< HEAD
    GeneratorExit = makeBuiltinException(Exception, "GeneratorExit");
=======
    Warning = makeBuiltinException(Exception, "Warning");
    /*ImportWarning =*/makeBuiltinException(Warning, "ImportWarning");
    /*PendingDeprecationWarning =*/makeBuiltinException(Warning, "PendingDeprecationWarning");
>>>>>>> 98b9cd2d

    repr_obj = new BoxedFunction(boxRTFunction((void*)repr, UNKNOWN, 1));
    builtins_module->giveAttr("repr", repr_obj);
    len_obj = new BoxedFunction(boxRTFunction((void*)len, UNKNOWN, 1));
    builtins_module->giveAttr("len", len_obj);
    hash_obj = new BoxedFunction(boxRTFunction((void*)hash, UNKNOWN, 1));
    builtins_module->giveAttr("hash", hash_obj);
    abs_obj = new BoxedFunction(boxRTFunction((void*)abs_, UNKNOWN, 1));
    builtins_module->giveAttr("abs", abs_obj);

    min_obj = new BoxedFunction(boxRTFunction((void*)min, UNKNOWN, 1, 0, true, false));
    builtins_module->giveAttr("min", min_obj);

    max_obj = new BoxedFunction(boxRTFunction((void*)max, UNKNOWN, 1, 0, true, false));
    builtins_module->giveAttr("max", max_obj);

    builtins_module->giveAttr("sum",
                              new BoxedFunction(boxRTFunction((void*)sum, UNKNOWN, 2, 1, false, false), { boxInt(0) }));

    chr_obj = new BoxedFunction(boxRTFunction((void*)chr, STR, 1));
    builtins_module->giveAttr("chr", chr_obj);
    ord_obj = new BoxedFunction(boxRTFunction((void*)ord, BOXED_INT, 1));
    builtins_module->giveAttr("ord", ord_obj);
    trap_obj = new BoxedFunction(boxRTFunction((void*)trap, UNKNOWN, 0));
    builtins_module->giveAttr("trap", trap_obj);

    builtins_module->giveAttr(
        "getattr", new BoxedFunction(boxRTFunction((void*)getattrFunc, UNKNOWN, 3, 1, false, false), { NULL }));

    Box* hasattr_obj = new BoxedFunction(boxRTFunction((void*)hasattr, BOXED_BOOL, 2));
    builtins_module->giveAttr("hasattr", hasattr_obj);


    Box* isinstance_obj = new BoxedFunction(boxRTFunction((void*)isinstance_func, BOXED_BOOL, 2));
    builtins_module->giveAttr("isinstance", isinstance_obj);

    CLFunction* sorted_func = createRTFunction(1, 0, false, false);
    addRTFunction(sorted_func, (void*)sortedList, LIST, { LIST });
    addRTFunction(sorted_func, (void*)sorted, LIST, { UNKNOWN });
    builtins_module->giveAttr("sorted", new BoxedFunction(sorted_func));

    builtins_module->giveAttr("True", True);
    builtins_module->giveAttr("False", False);

    range_obj = new BoxedFunction(boxRTFunction((void*)range, LIST, 3, 2, false, false), { NULL, NULL });
    builtins_module->giveAttr("range", range_obj);

    setupXrange();
    builtins_module->giveAttr("xrange", xrange_cls);

    open_obj = new BoxedFunction(boxRTFunction((void*)open, typeFromClass(file_cls), 2, 1, false, false),
                                 { boxStrConstant("r") });
    builtins_module->giveAttr("open", open_obj);

    builtins_module->giveAttr("map", new BoxedFunction(boxRTFunction((void*)map2, LIST, 2)));
    builtins_module->giveAttr("zip", new BoxedFunction(boxRTFunction((void*)zip2, LIST, 2)));
    builtins_module->giveAttr("dir", new BoxedFunction(boxRTFunction((void*)dir, LIST, 1, 1, false, false), { NULL }));
    builtins_module->giveAttr("object", object_cls);
    builtins_module->giveAttr("str", str_cls);
    builtins_module->giveAttr("int", int_cls);
    builtins_module->giveAttr("float", float_cls);
    builtins_module->giveAttr("list", list_cls);
    builtins_module->giveAttr("slice", slice_cls);
    builtins_module->giveAttr("type", type_cls);
    builtins_module->giveAttr("file", file_cls);
    builtins_module->giveAttr("bool", bool_cls);
    builtins_module->giveAttr("dict", dict_cls);
    builtins_module->giveAttr("set", set_cls);
    builtins_module->giveAttr("tuple", tuple_cls);
    builtins_module->giveAttr("instancemethod", instancemethod_cls);
}
}<|MERGE_RESOLUTION|>--- conflicted
+++ resolved
@@ -370,13 +370,9 @@
 BoxedModule* builtins_module;
 
 // TODO looks like CPython and pypy put this into an "exceptions" module:
-BoxedClass* Exception, *AssertionError, *AttributeError, *TypeError, *NameError, *KeyError, *IndexError, *IOError,
-    *OSError, *ZeroDivisionError, *ValueError, *UnboundLocalError, *RuntimeError, *ImportError, *StopIteration,
-<<<<<<< HEAD
-    *GeneratorExit;
-=======
-    *Warning;
->>>>>>> 98b9cd2d
+BoxedClass* Exception, *AssertionError, *AttributeError, *GeneratorExit, *TypeError, *NameError, *KeyError, *IndexError,
+    *IOError, *OSError, *ZeroDivisionError, *ValueError, *UnboundLocalError, *RuntimeError, *ImportError,
+    *StopIteration, *Warning;
 
 const ObjectFlavor exception_flavor(&boxGCHandler, NULL);
 Box* exceptionNew1(BoxedClass* cls) {
@@ -452,6 +448,7 @@
     Exception = makeBuiltinException(object_cls, "Exception");
     AssertionError = makeBuiltinException(Exception, "AssertionError");
     AttributeError = makeBuiltinException(Exception, "AttributeError");
+    GeneratorExit = makeBuiltinException(Exception, "GeneratorExit");
     TypeError = makeBuiltinException(Exception, "TypeError");
     NameError = makeBuiltinException(Exception, "NameError");
     KeyError = makeBuiltinException(Exception, "KeyError");
@@ -464,13 +461,9 @@
     RuntimeError = makeBuiltinException(Exception, "RuntimeError");
     ImportError = makeBuiltinException(Exception, "ImportError");
     StopIteration = makeBuiltinException(Exception, "StopIteration");
-<<<<<<< HEAD
-    GeneratorExit = makeBuiltinException(Exception, "GeneratorExit");
-=======
     Warning = makeBuiltinException(Exception, "Warning");
     /*ImportWarning =*/makeBuiltinException(Warning, "ImportWarning");
     /*PendingDeprecationWarning =*/makeBuiltinException(Warning, "PendingDeprecationWarning");
->>>>>>> 98b9cd2d
 
     repr_obj = new BoxedFunction(boxRTFunction((void*)repr, UNKNOWN, 1));
     builtins_module->giveAttr("repr", repr_obj);
