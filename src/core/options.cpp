// Copyright (c) 2014-2015 Dropbox, Inc.
//
// Licensed under the Apache License, Version 2.0 (the "License");
// you may not use this file except in compliance with the License.
// You may obtain a copy of the License at
//
//    http://www.apache.org/licenses/LICENSE-2.0
//
// Unless required by applicable law or agreed to in writing, software
// distributed under the License is distributed on an "AS IS" BASIS,
// WITHOUT WARRANTIES OR CONDITIONS OF ANY KIND, either express or implied.
// See the License for the specific language governing permissions and
// limitations under the License.

#include "core/options.h"

namespace pyston {

int GLOBAL_VERBOSITY = 0;

int PYSTON_VERSION_MAJOR = 0;
int PYSTON_VERSION_MINOR = 3;

int PYTHON_VERSION_MAJOR = DEFAULT_PYTHON_MAJOR_VERSION;
int PYTHON_VERSION_MINOR = DEFAULT_PYTHON_MINOR_VERSION;
int PYTHON_VERSION_MICRO = DEFAULT_PYTHON_MICRO_VERSION;

int PYTHON_VERSION_HEX = version_hex(PYTHON_VERSION_MAJOR, PYTHON_VERSION_MINOR, PYTHON_VERSION_MICRO);

int MAX_OPT_ITERATIONS = 1;

bool FORCE_INTERPRETER = false;
bool FORCE_OPTIMIZE = false;
bool SHOW_DISASM = false;
bool PROFILE = false;
bool DUMPJIT = false;
bool TRAP = false;
bool USE_STRIPPED_STDLIB = true; // always true
bool ENABLE_INTERPRETER = true;
bool ENABLE_PYPA_PARSER = false;
bool USE_REGALLOC_BASIC = true;

int OSR_THRESHOLD_INTERPRETER = 200;
int REOPT_THRESHOLD_INTERPRETER = 100;
int OSR_THRESHOLD_BASELINE = 10000;
int REOPT_THRESHOLD_BASELINE = 250;
int OSR_THRESHOLD_T2 = 10000;
int REOPT_THRESHOLD_T2 = 10000;
int SPECULATION_THRESHOLD = 100;

static bool _GLOBAL_ENABLE = 1;
bool ENABLE_ICS = 1 && _GLOBAL_ENABLE;
bool ENABLE_ICGENERICS = 1 && ENABLE_ICS;
bool ENABLE_ICGETITEMS = 1 && ENABLE_ICS;
bool ENABLE_ICSETITEMS = 1 && ENABLE_ICS;
bool ENABLE_ICDELITEMS = 1 && ENABLE_ICS;
bool ENABLE_ICCALLSITES = 1 && ENABLE_ICS;
bool ENABLE_ICSETATTRS = 1 && ENABLE_ICS;
bool ENABLE_ICGETATTRS = 1 && ENABLE_ICS;
bool ENALBE_ICDELATTRS = 1 && ENABLE_ICS;
bool ENABLE_ICGETGLOBALS = 1 && ENABLE_ICS;
bool ENABLE_ICBINEXPS = 1 && ENABLE_ICS;
bool ENABLE_ICNONZEROS = 1 && ENABLE_ICS;
bool ENABLE_SPECULATION = 1 && _GLOBAL_ENABLE;
bool ENABLE_OSR = 1 && _GLOBAL_ENABLE;
bool ENABLE_LLVMOPTS = 1 && _GLOBAL_ENABLE;
bool ENABLE_INLINING = 1 && _GLOBAL_ENABLE;
bool ENABLE_REOPT = 1 && _GLOBAL_ENABLE;
bool ENABLE_PYSTON_PASSES = 1 && _GLOBAL_ENABLE;
bool ENABLE_TYPE_FEEDBACK = 1 && _GLOBAL_ENABLE;
bool ENABLE_RUNTIME_ICS = 1 && _GLOBAL_ENABLE;

bool ENABLE_FRAME_INTROSPECTION = 1;
bool BOOLS_AS_I64 = ENABLE_FRAME_INTROSPECTION;

extern "C" {
<<<<<<< HEAD
int Py_IgnoreEnvironmentFlag = 1;
int Py_OptimizeFlag = 0;
int Py_VerboseFlag = 0;
=======
int Py_FrozenFlag = 1;
int Py_IgnoreEnvironmentFlag = 0;
int Py_NoSiteFlag = 0;
int Py_OptimizeFlag = 0;
>>>>>>> 7b919dca
}
}<|MERGE_RESOLUTION|>--- conflicted
+++ resolved
@@ -74,15 +74,10 @@
 bool BOOLS_AS_I64 = ENABLE_FRAME_INTROSPECTION;
 
 extern "C" {
-<<<<<<< HEAD
-int Py_IgnoreEnvironmentFlag = 1;
-int Py_OptimizeFlag = 0;
-int Py_VerboseFlag = 0;
-=======
 int Py_FrozenFlag = 1;
 int Py_IgnoreEnvironmentFlag = 0;
 int Py_NoSiteFlag = 0;
 int Py_OptimizeFlag = 0;
->>>>>>> 7b919dca
+int Py_VerboseFlag = 0;
 }
 }