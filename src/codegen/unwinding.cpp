--- conflicted
+++ resolved
@@ -732,13 +732,8 @@
 // 4. Unless we've hit the end of the stack, go to 2 and keep unwinding.
 //
 static StatCounter us_gettraceback("us_gettraceback");
-<<<<<<< HEAD
-BoxedTraceback* getTraceback() {
+Box* getTraceback() {
     STAT_TIMER(t0, "us_timer_gettraceback", 20);
-=======
-Box* getTraceback() {
-    STAT_TIMER(t0, "us_timer_gettraceback");
->>>>>>> e7355582
     if (!ENABLE_FRAME_INTROSPECTION) {
         static bool printed_warning = false;
         if (!printed_warning) {
