// Copyright (c) 2014-2015 Dropbox, Inc.
//
// Licensed under the Apache License, Version 2.0 (the "License");
// you may not use this file except in compliance with the License.
// You may obtain a copy of the License at
//
//    http://www.apache.org/licenses/LICENSE-2.0
//
// Unless required by applicable law or agreed to in writing, software
// distributed under the License is distributed on an "AS IS" BASIS,
// WITHOUT WARRANTIES OR CONDITIONS OF ANY KIND, either express or implied.
// See the License for the specific language governing permissions and
// limitations under the License.

#ifndef PYSTON_ANALYSIS_TYPEANALYSIS_H
#define PYSTON_ANALYSIS_TYPEANALYSIS_H

#include <unordered_map>
#include <vector>

#include "core/stringpool.h"
#include "core/types.h"

namespace pyston {

class ScopeInfo;
class CFGBlock;
class BoxedClass;
class AST_expr;

class TypeAnalysis {
public:
    enum SpeculationLevel {
        NONE,
        SOME,
    };

    virtual ~TypeAnalysis() {}

    virtual ConcreteCompilerType* getTypeAtBlockStart(InternedString name, CFGBlock* block) = 0;
    virtual ConcreteCompilerType* getTypeAtBlockEnd(InternedString name, CFGBlock* block) = 0;
    virtual BoxedClass* speculatedExprClass(AST_expr*) = 0;
};

<<<<<<< HEAD
// TypeAnalysis* analyze(CFG *cfg, std::unordered_map<std::string, ConcreteCompilerType*> arg_types);
TypeAnalysis* doTypeAnalysis(CFG* cfg, const ParamNames& param_names,
=======
TypeAnalysis* doTypeAnalysis(CFG* cfg, const SourceInfo::ArgNames& arg_names,
>>>>>>> 325dbfeb
                             const std::vector<ConcreteCompilerType*>& arg_types, EffortLevel::EffortLevel effort,
                             TypeAnalysis::SpeculationLevel speculation, ScopeInfo* scope_info);
}

#endif<|MERGE_RESOLUTION|>--- conflicted
+++ resolved
@@ -42,12 +42,7 @@
     virtual BoxedClass* speculatedExprClass(AST_expr*) = 0;
 };
 
-<<<<<<< HEAD
-// TypeAnalysis* analyze(CFG *cfg, std::unordered_map<std::string, ConcreteCompilerType*> arg_types);
 TypeAnalysis* doTypeAnalysis(CFG* cfg, const ParamNames& param_names,
-=======
-TypeAnalysis* doTypeAnalysis(CFG* cfg, const SourceInfo::ArgNames& arg_names,
->>>>>>> 325dbfeb
                              const std::vector<ConcreteCompilerType*>& arg_types, EffortLevel::EffortLevel effort,
                              TypeAnalysis::SpeculationLevel speculation, ScopeInfo* scope_info);
 }
