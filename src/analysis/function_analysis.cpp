--- conflicted
+++ resolved
@@ -222,10 +222,12 @@
     typedef DefinednessAnalysis::DefinitionLevel DefinitionLevel;
 
     CFG* cfg;
+    ScopeInfo* scope_info;
     const ParamNames& arg_names;
 
 public:
-    DefinednessBBAnalyzer(CFG* cfg, const ParamNames& arg_names) : cfg(cfg), arg_names(arg_names) {}
+    DefinednessBBAnalyzer(CFG* cfg, ScopeInfo* scope_info, const ParamNames& arg_names)
+        : cfg(cfg), scope_info(scope_info), arg_names(arg_names) {}
 
     virtual DefinitionLevel merge(DefinitionLevel from, DefinitionLevel into) const {
         assert(from != DefinednessAnalysis::Undefined);
@@ -332,17 +334,11 @@
 
     if (block == cfg->getStartingBlock()) {
         for (auto e : arg_names.args)
-            visitor._doSet(e);
-<<<<<<< HEAD
+            visitor._doSet(scope_info->internString(e));
         if (arg_names.vararg.size())
-            visitor._doSet(arg_names.vararg);
+            visitor._doSet(scope_info->internString(arg_names.vararg));
         if (arg_names.kwarg.size())
-=======
-        if (arg_names.vararg.str().size())
-            visitor._doSet(arg_names.vararg);
-        if (arg_names.kwarg.str().size())
->>>>>>> 325dbfeb
-            visitor._doSet(arg_names.kwarg);
+            visitor._doSet(scope_info->internString(arg_names.kwarg));
     }
 
     for (int i = 0; i < block->body.size(); i++) {
@@ -361,7 +357,7 @@
     : scope_info(scope_info) {
     Timer _t("DefinednessAnalysis()", 10);
 
-    results = computeFixedPoint(cfg, DefinednessBBAnalyzer(cfg, arg_names), false);
+    results = computeFixedPoint(cfg, DefinednessBBAnalyzer(cfg, scope_info, arg_names), false);
 
     for (const auto& p : results) {
         RequiredSet required;
