
def f():
    print "f"
    return 2

print f.__call__()

def g():
    print "g"
    return 3

print type(f).__call__(f)
print type(f).__call__(g)

<<<<<<< HEAD
print f.__name__, f.func_name
f.__name__ = "New name"
print f.__name__, f.func_name
f.func_name = "f"
print f.__name__, f.func_name

print bool(f)
=======
print bool(f)

def func_with_defaults(a, b=1):
    print a, b
func_with_defaults(0)

print type(func_with_defaults.func_code)
print func_with_defaults.func_defaults
print func_with_defaults.__defaults__

try:
    func_with_defaults.func_defaults = [2]
except TypeError as e:
    print e

# del func_with_defaults.__defaults__
# func_with_defaults.__defaults__ = (1, 2)
# func_with_defaults()

def func_without_defaults():
    pass
print repr(func_without_defaults.__defaults__)
>>>>>>> b0c5cc2f
<|MERGE_RESOLUTION|>--- conflicted
+++ resolved
@@ -12,15 +12,12 @@
 print type(f).__call__(f)
 print type(f).__call__(g)
 
-<<<<<<< HEAD
 print f.__name__, f.func_name
 f.__name__ = "New name"
 print f.__name__, f.func_name
 f.func_name = "f"
 print f.__name__, f.func_name
 
-print bool(f)
-=======
 print bool(f)
 
 def func_with_defaults(a, b=1):
@@ -42,5 +39,4 @@
 
 def func_without_defaults():
     pass
-print repr(func_without_defaults.__defaults__)
->>>>>>> b0c5cc2f
+print repr(func_without_defaults.__defaults__)